import inspect
import sys
from typing import Any, ClassVar, List, Sequence, Union
from unittest.mock import Mock

import numpy as np
import pydantic.version
import pytest
from pydantic import BaseModel, PrivateAttr
from typing_extensions import Protocol, runtime_checkable

from psygnal import EventedModel, SignalGroup

PYDANTIC_V2 = pydantic.version.VERSION.startswith("2")

try:
    from pydantic import field_serializer
except ImportError:

    def field_serializer(*args, **kwargs):
        def decorator(cls):
            return cls

        return decorator


def asdict(obj: BaseModel) -> dict:
    if PYDANTIC_V2:
        return obj.model_dump()
    else:
        return obj.dict()


def asjson(obj: BaseModel) -> str:
    if PYDANTIC_V2:
        return obj.model_dump_json()
    else:
        return obj.json()


def test_creating_empty_evented_model():
    """Test creating an empty evented pydantic model."""
    model = EventedModel()
    assert model is not None
    assert model.events is not None


def test_evented_model():
    """Test creating an evented pydantic model."""

    class User(EventedModel):
        id: int
        name: str = "Alex"
        age: ClassVar[int] = 100

    user = User(id=0)
    # test basic functionality
    assert user.id == 0
    assert user.name == "Alex"

    user.id = 2
    assert user.id == 2

    # test event system
    assert isinstance(user.events, SignalGroup)
    assert "id" in user.events.signals
    assert "name" in user.events.signals

    # ClassVars are excluded from events
    assert "age" not in user.events.signals

    id_mock = Mock()
    name_mock = Mock()
    user.events.id.connect(id_mock)
    user.events.name.connect(name_mock)
    # setting an attribute should, by default, emit an event with the value
    user.id = 4
    id_mock.assert_called_with(4)
    name_mock.assert_not_called()
    # and event should only be emitted when the value has changed.
    id_mock.reset_mock()
    user.id = 4
    id_mock.assert_not_called()
    name_mock.assert_not_called()


@pytest.mark.skipif(sys.version_info < (3, 8), reason="requires python3.8 or higher")
def test_evented_model_array_updates():
    """Test updating an evented pydantic model with an array."""

    class Model(EventedModel):
        """Demo evented model."""

        values: np.ndarray

        if PYDANTIC_V2:
            model_config = {"arbitrary_types_allowed": True}
        else:

            class Config:
                arbitrary_types_allowed = True

    first_values = np.array([1, 2, 3])
    model = Model(values=first_values)

    # Mock events
    values_mock = Mock()
    model.events.values.connect(values_mock)

    np.testing.assert_almost_equal(model.values, first_values)

    # Updating with new data
    new_array = np.array([1, 2, 4])
    model.values = new_array
    np.testing.assert_array_equal(values_mock.call_args.args[0], new_array)
    values_mock.reset_mock()

    # Updating with same data, no event should be emitted
    model.values = new_array
    values_mock.assert_not_called()


def test_evented_model_np_array_equality():
    """Test checking equality with an evented model with direct numpy."""

    class Model(EventedModel):
        values: np.ndarray

        if PYDANTIC_V2:
            model_config = {"arbitrary_types_allowed": True}
        else:

            class Config:
                arbitrary_types_allowed = True

    model1 = Model(values=np.array([1, 2, 3]))
    model2 = Model(values=np.array([1, 5, 6]))

    assert model1 == model1
    assert model1 != model2

    model2.values = np.array([1, 2, 3])
    assert model1 == model2


def test_evented_model_da_array_equality():
    """Test checking equality with an evented model with direct dask."""
    da = pytest.importorskip("dask.array")

    class Model(EventedModel):
        values: da.Array

        if PYDANTIC_V2:
            model_config = {"arbitrary_types_allowed": True}
        else:

            class Config:
                arbitrary_types_allowed = True

    r = da.ones((64, 64))
    model1 = Model(values=r)
    model2 = Model(values=da.ones((64, 64)))

    assert model1 == model1
    # dask arrays will only evaluate as equal if they are the same object.
    assert model1 != model2

    model2.values = r
    assert model1 == model2


def test_values_updated():
    class User(EventedModel):
        """Demo evented model.

        Parameters
        ----------
        id : int
            User id.
        name : str, optional
            User name.
        """

        id: int
        name: str = "A"
        age: ClassVar[int] = 100

    user1 = User(id=0)
    user2 = User(id=1, name="K")
    # Check user1 and user2 dicts
    assert asdict(user1) == {"id": 0, "name": "A"}
    assert asdict(user2) == {"id": 1, "name": "K"}

    # Add mocks
    user1_events = Mock()
    u1_id_events = Mock()
    u2_id_events = Mock()
    user1.events.connect(user1_events)
    user1.events.id.connect(u1_id_events)
    user2.events.id.connect(u2_id_events)

    # Update user1 from user2
    user1.update(user2)
    assert asdict(user1) == {"id": 1, "name": "K"}

    u1_id_events.assert_called_with(1)
    u2_id_events.assert_not_called()
    assert user1_events.call_count == 2
    u1_id_events.reset_mock()
    u2_id_events.reset_mock()
    user1_events.reset_mock()

    # Update user1 from user2 again, no event emission expected
    user1.update(user2)
    assert asdict(user1) == {"id": 1, "name": "K"}

    u1_id_events.assert_not_called()
    u2_id_events.assert_not_called()
    assert user1_events.call_count == 0


def test_update_with_inner_model_union():
    class Inner(EventedModel):
        w: str

    class AltInner(EventedModel):
        x: str

    class Outer(EventedModel):
        y: int
        z: Union[Inner, AltInner]

    original = Outer(y=1, z=Inner(w="a"))
    updated = Outer(y=2, z=AltInner(x="b"))

    original.update(updated, recurse=False)

    assert original == updated


def test_update_with_inner_model_protocol():
    @runtime_checkable
    class InnerProtocol(Protocol):
        def string(self) -> str:
            ...

        # Protocol fields are not successfully set without explicit validation.
        @classmethod
        def __get_validators__(cls):
            yield cls.validate

        @classmethod
        def __get_pydantic_core_schema__(cls, _source_type: Any, _handler: Any):
            from pydantic_core import core_schema

            return core_schema.no_info_plain_validator_function(cls.validate)

        @classmethod
        def validate(cls, v):
            return v

    class Inner(EventedModel):
        w: str

        def string(self) -> str:
            return self.w

    class AltInner(EventedModel):
        x: str

        def string(self) -> str:
            return self.x

    class Outer(EventedModel):
        y: int
        z: InnerProtocol

    original = Outer(y=1, z=Inner(w="a"))
    updated = Outer(y=2, z=AltInner(x="b"))

    original.update(updated, recurse=False)

    assert original == updated


def test_evented_model_signature():
    class T(EventedModel):
        x: int
        y: str = "yyy"
        z: bytes = b"zzz"

    assert isinstance(T.__signature__, inspect.Signature)
    sig = inspect.signature(T)
    assert str(sig) == "(*, x: int, y: str = 'yyy', z: bytes = b'zzz') -> None"


class MyObj:
    def __init__(self, a: int, b: str) -> None:
        self.a = a
        self.b = b

    @classmethod
    def __get_validators__(cls):
        yield cls.validate_type

    @classmethod
    def __get_pydantic_core_schema__(cls, _source_type: Any, _handler: Any):
        from pydantic_core import core_schema

        return core_schema.no_info_plain_validator_function(cls.validate_type)

    @classmethod
    def validate_type(cls, val):
        # turn a generic dict into object
        if isinstance(val, dict):
            a = val.get("a")
            b = val.get("b")
        elif isinstance(val, MyObj):
            return val
        # perform additional validation here
        return cls(a, b)

    def __eq__(self, other):
        return self.__dict__ == other.__dict__

    def _json_encode(self):
        return self.__dict__


def test_evented_model_serialization():
    class Model(EventedModel):
        """Demo evented model."""

        obj: MyObj

        @field_serializer("obj")
        def serialize_dt(self, dt: MyObj) -> dict:
            return dt.__dict__

    m = Model(obj=MyObj(1, "hi"))
    raw = asjson(m)
    if PYDANTIC_V2:
        assert raw == '{"obj":{"a":1,"b":"hi"}}'
        deserialized = Model.model_validate_json(raw)
    else:
        assert raw == '{"obj": {"a": 1, "b": "hi"}}'
        deserialized = Model.parse_raw(raw)
    assert deserialized == m


def test_nested_evented_model_serialization():
    """Test that encoders on nested sub-models can be used by top model."""

    class NestedModel(EventedModel):
        obj: MyObj

        @field_serializer("obj")
        def serialize_dt(self, dt: MyObj) -> dict:
            return dt.__dict__

    class Model(EventedModel):
        nest: NestedModel

    m = Model(nest={"obj": {"a": 1, "b": "hi"}})
    raw = asjson(m)
    if PYDANTIC_V2:
        assert raw == r'{"nest":{"obj":{"a":1,"b":"hi"}}}'
        deserialized = Model.model_validate_json(raw)
    else:
        assert raw == r'{"nest": {"obj": {"a": 1, "b": "hi"}}}'
        deserialized = Model.parse_raw(raw)
    assert deserialized == m


def test_evented_model_dask_delayed():
    """Test that evented models work with dask delayed objects"""
    dd = pytest.importorskip("dask.delayed")
    dask = pytest.importorskip("dask")

    class MyObject(EventedModel):
        attribute: dd.Delayed

        if PYDANTIC_V2:
            model_config = {"arbitrary_types_allowed": True}
        else:

            class Config:
                arbitrary_types_allowed = True

    @dask.delayed
    def my_function():
        pass

    o1 = MyObject(attribute=my_function)

    # check that equality checking works as expected
    assert o1 == o1


class T(EventedModel):
    a: int = 1
    b: int = 1

    @property
    def c(self) -> List[int]:
        return [self.a, self.b]

    @c.setter
    def c(self, val: Sequence[int]):
        self.a, self.b = val

    if PYDANTIC_V2:
        model_config = {
            "allow_property_setters": True,
            "guess_property_dependencies": True,
        }
    else:

        class Config:
            allow_property_setters = True
            guess_property_dependencies = True


def test_defaults():
    class R(EventedModel):
        x: str = "hi"

    default_r = R()

    class D(EventedModel):
        a: int = 1
        b: int = 1
        r: R = default_r

    d = D()
    assert d._defaults == {"a": 1, "b": 1, "r": default_r}

    d.update({"a": 2, "r": {"x": "asdf"}}, recurse=True)
    assert asdict(d) == {"a": 2, "b": 1, "r": {"x": "asdf"}}
    assert asdict(d) != d._defaults
    d.reset()
    assert asdict(d) == d._defaults


@pytest.mark.skipif(PYDANTIC_V2, reason="enum values seem broken on pydantic")
def test_enums_as_values():
    from enum import Enum

    class MyEnum(Enum):
        A = "value"

    class SomeModel(EventedModel):
        a: MyEnum = MyEnum.A

    m = SomeModel()
    assert asdict(m) == {"a": MyEnum.A}
    with m.enums_as_values():
        assert asdict(m) == {"a": "value"}
    assert asdict(m) == {"a": MyEnum.A}


def test_properties_with_explicit_property_dependencies():
    class MyModel(EventedModel):
        a: int = 1
        b: int = 1

        @property
        def c(self) -> List[int]:
            return [self.a, self.b]

        @c.setter
        def c(self, val: Sequence[int]) -> None:
            self.a, self.b = val

        if PYDANTIC_V2:
            model_config = {
                "allow_property_setters": True,
                "property_dependencies": {"c": ["a", "b"]},
            }
        else:

            class Config:
                allow_property_setters = True
                property_dependencies = {"c": ["a", "b"]}

    assert list(MyModel.__property_setters__) == ["c"]
    # the metaclass should have figured out that both a and b affect c
    assert MyModel.__field_dependents__ == {"a": {"c"}, "b": {"c"}}


def test_evented_model_with_property_setters():
    t = T()

    assert list(T.__property_setters__) == ["c"]
    # the metaclass should have figured out that both a and b affect c
    assert T.__field_dependents__ == {"a": {"c"}, "b": {"c"}}

    # all the fields and properties behave as expected
    assert t.c == [1, 1]
    t.a = 4
    assert t.c == [4, 1]
    t.c = [2, 3]
    assert t.c == [2, 3]
    assert t.a == 2
    assert t.b == 3


def test_evented_model_with_property_setters_events():
    t = T()
    assert "c" in t.events.signals  # the setter has an event
    mock_a = Mock()
    mock_b = Mock()
    mock_c = Mock()
    t.events.a.connect(mock_a)
    t.events.b.connect(mock_b)
    t.events.c.connect(mock_c)

    # setting t.c emits events for all three a, b, and c
    t.c = [10, 20]
    mock_a.assert_called_with(10)
    mock_b.assert_called_with(20)
    mock_c.assert_called_with([10, 20])
    assert t.a == 10
    assert t.b == 20

    mock_a.reset_mock()
    mock_b.reset_mock()
    mock_c.reset_mock()

    # setting t.a emits events for a and c, but not b
    # this is because we declared c to be dependent on ['a', 'b']
    t.a = 5
    mock_a.assert_called_with(5)
    mock_c.assert_called_with([5, 20])
    mock_b.assert_not_called()
    assert t.c == [5, 20]


def test_non_setter_with_dependencies():
    with pytest.raises(ValueError) as e:

        class M(EventedModel):
            x: int

            @property
            def y(self):
                ...

            @y.setter
            def y(self, v):
                ...

            if PYDANTIC_V2:
                model_config = {
                    "allow_property_setters": True,
                    "property_dependencies": {"a": []},
                }
            else:

                class Config:
                    allow_property_setters = True
                    property_dependencies = {"a": []}

    assert "Fields with dependencies must be property.setters" in str(e.value)


def test_unrecognized_property_dependencies():
    with pytest.warns(UserWarning) as e:

        class M(EventedModel):
            x: int

            @property
            def y(self):
                ...

            @y.setter
            def y(self, v):
                ...

            if PYDANTIC_V2:
                model_config = {
                    "allow_property_setters": True,
                    "property_dependencies": {"y": ["b"]},
                }
            else:

                class Config:
                    allow_property_setters = True
                    property_dependencies = {"y": ["b"]}

    assert "Unrecognized field dependency: 'b'" in str(e[0])


@pytest.mark.skipif(PYDANTIC_V2, reason="pydantic 2 does not support this")
def test_setattr_before_init():
    class M(EventedModel):
        _x: int = PrivateAttr()

        def __init__(_model_self_, x: int, **data) -> None:
            _model_self_._x = x
            super().__init__(**data)

        @property
        def x(self) -> int:
            return self._x

    m = M(x=2)
    assert m.x == 2


def test_setter_inheritance():
    class M(EventedModel):
        _x: int = PrivateAttr()

        def __init__(self, x: int, **data: Any) -> None:
            super().__init__(**data)
            self.x = x

        @property
        def x(self) -> int:
            return self._x

        @x.setter
        def x(self, v: int) -> None:
            self._x = v

        if PYDANTIC_V2:
            model_config = {"allow_property_setters": True}
        else:

            class Config:
                allow_property_setters = True

    assert M(x=2).x == 2

    class N(M):
        ...

    assert N(x=2).x == 2

    with pytest.raises(ValueError, match="Cannot set 'allow_property_setters' to"):

        class Bad(M):
<<<<<<< HEAD
            if PYDANTIC_V2:
                model_config = {"allow_property_setters": False}
            else:

                class Config:
                    allow_property_setters = False
=======
            class Config:
                allow_property_setters = False


def test_derived_events() -> None:
    class Model(EventedModel):
        a: int

        @property
        def b(self) -> int:
            return self.a + 1

        @b.setter
        def b(self, b: int) -> None:
            self.a = b - 1

        class Config:
            allow_property_setters = True
            property_dependencies = {"b": ["a"]}

    mock_a = Mock()
    mock_b = Mock()
    m = Model(a=0)
    m.events.a.connect(mock_a)
    m.events.b.connect(mock_b)
    m.b = 3
    mock_a.assert_called_once_with(2)
    mock_b.assert_called_once_with(3)
>>>>>>> 8c48de13
<|MERGE_RESOLUTION|>--- conflicted
+++ resolved
@@ -642,16 +642,12 @@
     with pytest.raises(ValueError, match="Cannot set 'allow_property_setters' to"):
 
         class Bad(M):
-<<<<<<< HEAD
             if PYDANTIC_V2:
                 model_config = {"allow_property_setters": False}
             else:
 
                 class Config:
                     allow_property_setters = False
-=======
-            class Config:
-                allow_property_setters = False
 
 
 def test_derived_events() -> None:
@@ -677,5 +673,4 @@
     m.events.b.connect(mock_b)
     m.b = 3
     mock_a.assert_called_once_with(2)
-    mock_b.assert_called_once_with(3)
->>>>>>> 8c48de13
+    mock_b.assert_called_once_with(3)