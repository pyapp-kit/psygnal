--- conflicted
+++ resolved
@@ -5,13 +5,8 @@
 
 import pytest
 
-<<<<<<< HEAD
 from psygnal import EmissionInfo, Signal
-from psygnal.utils import monitor_events
-=======
-from psygnal import Signal
 from psygnal.utils import decompile, monitor_events, recompile
->>>>>>> 108000cd
 
 
 def test_event_debugger(capsys) -> None:
@@ -44,7 +39,6 @@
     assert captured.out == "sig.emit(1, 2)\nsig.emit(3, 4)\n"
 
 
-<<<<<<< HEAD
 def test_old_monitor_api_dep_warning() -> None:
     class M:
         sig = Signal(int, int)
@@ -98,7 +92,8 @@
         call(EmissionInfo(m1.sig, (5, 6))),
         call(EmissionInfo(m2.sig, (7, 8))),
     ]
-=======
+
+
 OLD_WIN = bool((sys.version_info < (3, 8)) and os.name == "nt")
 
 
@@ -131,5 +126,4 @@
     monkeypatch.setenv("PSYGNAL_UNCOMPILED", "1")
 
     with pytest.warns(UserWarning, match="PSYGNAL_UNCOMPILED no longer has any effect"):
-        import psygnal  # noqa: F401
->>>>>>> 108000cd
+        import psygnal  # noqa: F401