from copy import deepcopy
from typing import ClassVar
from unittest.mock import Mock, call

import pytest
<<<<<<< HEAD
from attr import define
from typing_extensions import Annotated
=======

try:
    from typing import Annotated  # py39
except ImportError:
    Annotated = None
>>>>>>> 53a5fb78

from psygnal import EmissionInfo, Signal, SignalGroup


class MyGroup(SignalGroup):
    sig1 = Signal(int)
    sig2 = Signal(str)


<<<<<<< HEAD
def test_signal_group():
    assert not MyGroup.is_uniform()

=======
def test_signal_group() -> None:
    assert not MyGroup.psygnals_uniform()
    with pytest.warns(
        FutureWarning, match="The `is_uniform` method on SignalGroup is deprecated"
    ):
        assert not MyGroup.is_uniform()
>>>>>>> 53a5fb78
    group = MyGroup()
    assert not group.is_uniform()
    assert list(group) == ["sig1", "sig2"]  # testing __iter__
    assert group.sig1 is group["sig1"]

    assert repr(group) == "<SignalGroup 'MyGroup' with 2 signals>"

    with pytest.raises(AttributeError, match="'MyGroup' has no signal named 'sig3'"):
        group.sig3  # noqa: B018


def test_uniform_group() -> None:
    """In a uniform group, all signals must have the same signature."""

    class MyStrictGroup(SignalGroup, strict=True):
        sig1 = Signal(int)
        sig2 = Signal(int)

    assert MyStrictGroup.is_uniform()
    group = MyStrictGroup()
    assert group.is_uniform()
    assert set(group) == {"sig1", "sig2"}

    with pytest.raises(TypeError) as e:

        class BadGroup(SignalGroup, strict=True):
            sig1 = Signal(str)
            sig2 = Signal(int)

    assert str(e.value).startswith("All Signals in a strict SignalGroup must")


@pytest.mark.skipif(Annotated is None, reason="requires typing.Annotated")
def test_nonhashable_args() -> None:
    """Test that non-hashable annotations are allowed in a SignalGroup"""

    class MyGroup(SignalGroup):
        sig1 = Signal(Annotated[int, {"a": 1}])  # type: ignore
        sig2 = Signal(Annotated[float, {"b": 1}])  # type: ignore

    assert not MyGroup.is_uniform()

    with pytest.raises(TypeError):

        class MyGroup2(SignalGroup, strict=True):
            sig1 = Signal(Annotated[int, {"a": 1}])  # type: ignore
            sig2 = Signal(Annotated[float, {"b": 1}])  # type: ignore


@pytest.mark.parametrize("direct", [True, False])
def test_signal_group_connect(direct: bool) -> None:
    mock = Mock()
    group = MyGroup()
    if direct:
        # the callback wants the emitted arguments directly
        group.connect_direct(mock)
    else:
        # the callback will receive an EmissionInfo tuple
        # (SignalInstance, arg_tuple)
        group.connect(mock)
    group.sig1.emit(1)
    group.sig2.emit("hi")

    assert mock.call_count == 2
    # if connect_with_info was used, the callback will be given an EmissionInfo
    # tuple that contains the args as well as the signal instance used
    if direct:
        expected_calls = [call(1), call("hi")]
    else:
        expected_calls = [
            call(EmissionInfo(group.sig1, (1,))),
            call(EmissionInfo(group.sig2, ("hi",))),
        ]
    mock.assert_has_calls(expected_calls)


def test_signal_group_connect_no_args() -> None:
    """Test that group.all.connect can take a callback that wants no args"""
    group = MyGroup()
    count = []

    def my_slot() -> None:
        count.append(1)

    group.all.connect(my_slot)
    group.sig1.emit(1)
    group.sig2.emit("hi")
    assert len(count) == 2


def test_group_blocked() -> None:
    group = MyGroup()

    mock1 = Mock()
    mock2 = Mock()

    group.all.connect(mock1)
    group.sig1.connect(mock2)
    group.sig1.emit(1)

    mock1.assert_called_once_with(EmissionInfo(group.sig1, (1,)))
    mock2.assert_called_once_with(1)

    mock1.reset_mock()
    mock2.reset_mock()

    group.sig2.block()
    assert group.sig2._is_blocked

    with group.all.blocked():
        group.sig1.emit(1)
        assert group.sig1._is_blocked

    assert not group.sig1._is_blocked
    # the blocker should have restored subthings to their previous states
    assert group.sig2._is_blocked

    mock1.assert_not_called()
    mock2.assert_not_called()


def test_group_blocked_exclude() -> None:
    """Test that we can exempt certain signals from being blocked."""
    group = MyGroup()

    mock1 = Mock()
    mock2 = Mock()

    group.sig1.connect(mock1)
    group.sig2.connect(mock2)

    with group.all.blocked(exclude=("sig2",)):
        group.sig1.emit(1)
        group.sig2.emit("hi")
    mock1.assert_not_called()
    mock2.assert_called_once_with("hi")


def test_group_disconnect_single_slot() -> None:
    """Test that we can disconnect single slots from groups."""
    group = MyGroup()

    mock1 = Mock()
    mock2 = Mock()

    group.sig1.connect(mock1)
    group.sig2.connect(mock2)

    group.all.disconnect(mock1)
    group.sig1.emit()
    mock1.assert_not_called()

    group.sig2.emit()
    mock2.assert_called_once()


def test_group_disconnect_all_slots() -> None:
    """Test that we can disconnect all slots from groups."""
    group = MyGroup()

    mock1 = Mock()
    mock2 = Mock()

    group.sig1.connect(mock1)
    group.sig2.connect(mock2)

    group.all.disconnect()
    group.sig1.emit()
    group.sig2.emit()

    mock1.assert_not_called()
    mock2.assert_not_called()


def test_weakref() -> None:
    """Make sure that the group doesn't keep a strong reference to the instance."""
    import gc

    class T: ...

    obj = T()
    group = MyGroup(obj)
    assert group.all.instance is obj
    del obj
    gc.collect()
    assert group.all.instance is None


def test_group_deepcopy() -> None:
    class T:
        def method(self) -> None: ...

    obj = T()
    group = MyGroup(obj)
    assert deepcopy(group) is not group  # but no warning

    group.all.connect(obj.method)

    # with pytest.warns(UserWarning, match="does not copy connected weakly"):
    group2 = deepcopy(group)

    assert not len(group2.all)
    mock = Mock()
    mock2 = Mock()
    group.all.connect(mock)
    group2.all.connect(mock2)

    group2.sig1.emit(1)
    mock.assert_not_called()
    mock2.assert_called_with(EmissionInfo(group2.sig1, (1,)))

    mock2.reset_mock()
    group.sig1.emit(1)
    mock.assert_called_with(EmissionInfo(group.sig1, (1,)))
    mock2.assert_not_called()


def test_slotted_class() -> None:

    @define(slots=True)
    class Foo:
        sig1: ClassVar[Signal] = Signal(int, int)
        sig2: ClassVar[Signal] = Signal(str)

        x: int = 1
        y: str = "b"

    foo = Foo()

    mock = Mock()
    foo.sig1.connect(mock)
    foo.sig2.connect(mock)

    foo.sig1.emit(1, 2)
    mock.assert_called_once_with(1, 2)
    mock.reset_mock()

    foo.sig2.emit("b")
    mock.assert_called_once_with("b")
    mock.reset_mock()


def test_group_conflicts() -> None:
    match = "You cannot use these names on to access SignalInstances on a SignalGroup."
    
    with pytest.warns(UserWarning, match=match):

        class MyGroup(SignalGroup):
            _psygnal_thing = Signal(int)
            other_signal = Signal(int)

<<<<<<< HEAD
    assert "_psygnal_thing" in MyGroup._psygnal_signals
    assert "other_signal" in MyGroup._psygnal_signals

    # Signals are passed to sub-classes
    with pytest.warns(UserWarning, match=match):

        class MySubGroup(MyGroup):
            other_other_signal = Signal(float)

    assert "_psygnal_thing" in MySubGroup._psygnal_signals
    assert "other_signal" in MySubGroup._psygnal_signals
    assert "other_other_signal" in MySubGroup._psygnal_signals

    assert "other_other_signal" not in MyGroup._psygnal_signals
=======
    assert "_psygnal_thing" not in MyGroup._psygnal_signals
    assert "other_signal" in MyGroup._psygnal_signals


def test_delayed_relay_connect() -> None:
    group = MyGroup()
    mock = Mock()
    gmock = Mock()
    assert len(group.sig1) == 0

    group.sig1.connect(mock)
    # group relay hasn't been connected to sig1 or sig2 yet
    assert len(group.sig1) == 1
    assert len(group.sig2) == 0

    group.all.connect(gmock)
    # NOW the relay is connected
    assert len(group.sig1) == 2
    assert len(group.sig2) == 1
    method = group.sig1._slots[-1].dereference()
    assert method
    assert method.__name__ == "_slot_relay"

    group.sig1.emit(1)
    mock.assert_called_once_with(1)
    gmock.assert_called_once_with(EmissionInfo(group.sig1, (1,)))

    group.all.disconnect(gmock)
    assert len(group.sig1) == 1
    assert len(group.all) == 0

    mock.reset_mock()
    gmock.reset_mock()
    group.sig1.emit(1)
    mock.assert_called_once_with(1)
    gmock.assert_not_called()
>>>>>>> 53a5fb78
<|MERGE_RESOLUTION|>--- conflicted
+++ resolved
@@ -3,16 +3,13 @@
 from unittest.mock import Mock, call
 
 import pytest
-<<<<<<< HEAD
 from attr import define
 from typing_extensions import Annotated
-=======
 
 try:
     from typing import Annotated  # py39
 except ImportError:
     Annotated = None
->>>>>>> 53a5fb78
 
 from psygnal import EmissionInfo, Signal, SignalGroup
 
@@ -22,18 +19,9 @@
     sig2 = Signal(str)
 
 
-<<<<<<< HEAD
 def test_signal_group():
     assert not MyGroup.is_uniform()
 
-=======
-def test_signal_group() -> None:
-    assert not MyGroup.psygnals_uniform()
-    with pytest.warns(
-        FutureWarning, match="The `is_uniform` method on SignalGroup is deprecated"
-    ):
-        assert not MyGroup.is_uniform()
->>>>>>> 53a5fb78
     group = MyGroup()
     assert not group.is_uniform()
     assert list(group) == ["sig1", "sig2"]  # testing __iter__
@@ -252,7 +240,6 @@
 
 
 def test_slotted_class() -> None:
-
     @define(slots=True)
     class Foo:
         sig1: ClassVar[Signal] = Signal(int, int)
@@ -278,14 +265,13 @@
 
 def test_group_conflicts() -> None:
     match = "You cannot use these names on to access SignalInstances on a SignalGroup."
-    
+
     with pytest.warns(UserWarning, match=match):
 
         class MyGroup(SignalGroup):
             _psygnal_thing = Signal(int)
             other_signal = Signal(int)
 
-<<<<<<< HEAD
     assert "_psygnal_thing" in MyGroup._psygnal_signals
     assert "other_signal" in MyGroup._psygnal_signals
 
@@ -300,9 +286,6 @@
     assert "other_other_signal" in MySubGroup._psygnal_signals
 
     assert "other_other_signal" not in MyGroup._psygnal_signals
-=======
-    assert "_psygnal_thing" not in MyGroup._psygnal_signals
-    assert "other_signal" in MyGroup._psygnal_signals
 
 
 def test_delayed_relay_connect() -> None:
@@ -336,5 +319,4 @@
     gmock.reset_mock()
     group.sig1.emit(1)
     mock.assert_called_once_with(1)
-    gmock.assert_not_called()
->>>>>>> 53a5fb78
+    gmock.assert_not_called()