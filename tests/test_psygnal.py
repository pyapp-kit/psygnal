--- conflicted
+++ resolved
@@ -1040,7 +1040,6 @@
     mock2.assert_has_calls([call(1), call(10), call(11), call(39)])
 
 
-<<<<<<< HEAD
 def test_call_priority() -> None:
     """Test that signals are emitted in the order they were connected."""
     emitter = Emitter()
@@ -1054,8 +1053,9 @@
 
     emitter.no_arg.emit()
     assert calls == [4, 2, 1, 3]
-=======
-def test_slotted_classes():
+
+
+def test_slotted_classes() -> None:
     class T:
         __slots__ = ("not_sig",)
         sig = Signal()
@@ -1070,5 +1070,4 @@
     t.sig.emit()
     mock.assert_called_once()
 
-    assert t.sig is t.sig
->>>>>>> 63573f3b
+    assert t.sig is t.sig