--- conflicted
+++ resolved
@@ -978,7 +978,18 @@
     mock.assert_called_once()
 
 
-<<<<<<< HEAD
+@pytest.mark.skipif(PY39 and WINDOWS and COMPILED, reason="fails")
+def test_recursion_error() -> None:
+    s = SignalInstance()
+
+    @s.connect
+    def callback() -> None:
+        s.emit()
+
+    with pytest.raises(RecursionError):
+        s.emit()
+
+
 def test_signal_order():
     """Test that signals are emitted in the order they were connected."""
     emitter = Emitter()
@@ -1026,16 +1037,4 @@
     emitter.one_int.emit(1)
 
     mock1.assert_has_calls([call(1), call(10), call(11), call(39)])
-    mock2.assert_has_calls([call(1), call(10), call(11), call(39)])
-=======
-@pytest.mark.skipif(PY39 and WINDOWS and COMPILED, reason="fails")
-def test_recursion_error() -> None:
-    s = SignalInstance()
-
-    @s.connect
-    def callback() -> None:
-        s.emit()
-
-    with pytest.raises(RecursionError):
-        s.emit()
->>>>>>> 4aa62b0b
+    mock2.assert_has_calls([call(1), call(10), call(11), call(39)])