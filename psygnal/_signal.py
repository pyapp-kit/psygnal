__all__ = ["Signal", "SignalInstance", "_compiled"]

import inspect
import threading
import warnings
import weakref
from contextlib import contextmanager
from functools import lru_cache, partial, reduce
from inspect import Parameter, Signature
from types import MethodType
from typing import (
    TYPE_CHECKING,
    Any,
    Callable,
    Iterator,
    List,
    NoReturn,
    Optional,
    Tuple,
    Type,
    Union,
    cast,
    overload,
)

from typing_extensions import Literal

MethodRef = Tuple["weakref.ReferenceType[object]", str]
NormedCallback = Union[MethodRef, Callable]
StoredSlot = Tuple[NormedCallback, Optional[int]]
AnyType = Type[Any]
ReducerFunc = Callable[[tuple, tuple], tuple]
_NULL = object()


class PartialBoundMethodMeta(type):
    def __instancecheck__(cls, inst: object) -> bool:
        return isinstance(inst, partial) and isinstance(inst.func, MethodType)


class PartialBoundMethod(metaclass=PartialBoundMethodMeta):
    func: MethodType
    args: List[Any]
    keywords: Dict

    def __call__(self, *args: List[Any], **kwargs: Dict[str, Any]) -> Any:
        raise NotImplementedError


def signature(obj: Any) -> inspect.Signature:
    try:
        return inspect.signature(obj)
    except ValueError as e:
        try:
            if not inspect.ismethod(obj):  # avoid caching strong refs
                return _stub_sig(obj)
        except Exception:
            pass
        raise e


@lru_cache()
def _stub_sig(obj: Any) -> Signature:
    import builtins

    if obj is builtins.print:
        params = [
            Parameter(name="value", kind=Parameter.VAR_POSITIONAL),
            Parameter(name="sep", kind=Parameter.KEYWORD_ONLY, default=" "),
            Parameter(name="end", kind=Parameter.KEYWORD_ONLY, default="\n"),
            Parameter(name="file", kind=Parameter.KEYWORD_ONLY, default=None),
            Parameter(name="flush", kind=Parameter.KEYWORD_ONLY, default=False),
        ]
        return Signature(params)
    raise ValueError("unknown object")


class Signal:
    """Signal descriptor, for declaring a signal on a class.

    This is designed to be used as a class attribute, with the supported signature(s)
    provided in the contructor:

        class MyEmitter:
            changed = Signal(int)  # changed will emit an int

        def receiver(arg: int):
            print("new value:", arg)

        emitter = MyEmitter()
        emitter.changed.connect(receiver)
        emitter.emit(1)

    Note: in the example above, `MyEmitter.changed` is an instance of `Signal`,
    and `emitter.changed` is an instance of `SignalInstance`.

    Parameters
    ----------
    *types : sequence of Type
        A sequence of individual types
    description : str, optional
        Optional descriptive text for the signal.  (not used internally).
    name : str, optional
        Optional name of the signal. If it is not specified then the name of the
        class attribute that is bound to the signal will be used. default None
    check_nargs_on_connect : str, optional
        Whether to check the number of positional args against `signature` when
        connecting a new callback. This can also be provided at connection time using
        `.connect(..., check_nargs=True)`. By default, True.
    check_types_on_connect : str, optional
        Whether to check the callback parameter types against `signature` when
        connecting a new callback. This can also be provided at connection time using
        `.connect(..., check_types=True)`. By default, False.
    """

    __slots__ = (
        "_name",
        "_signature",
        "description",
        "_check_nargs_on_connect",
        "_check_types_on_connect",
    )

    if TYPE_CHECKING:  # pragma: no cover
        _signature: Signature  # callback signature for this signal

    _current_emitter: Optional["SignalInstance"] = None

    def __init__(
        self,
        *types: Union[AnyType, Signature],
        description: str = "",
        name: Optional[str] = None,
        check_nargs_on_connect: bool = True,
        check_types_on_connect: bool = False,
    ) -> None:

        self._name = name
        self.description = description
        self._check_nargs_on_connect = check_nargs_on_connect
        self._check_types_on_connect = check_types_on_connect

        if types and isinstance(types[0], Signature):
            self._signature = types[0]
            if len(types) > 1:
                warnings.warn(
                    "Only a single argument is accepted when directly providing a"
                    f" `Signature`.  These args were ignored: {types[1:]}"
                )
        else:
            self._signature = _build_signature(*cast(Tuple[AnyType, ...], types))

    @property
    def signature(self) -> Signature:
        """Signature supported by this Signal."""
        return self._signature

    def __set_name__(self, owner: AnyType, name: str) -> None:
        """Set name of signal when declared as a class attribute on `owner`."""
        if self._name is None:
            self._name = name

    def __getattr__(self, name: str) -> Any:
        """Get attribute. Provide useful error if trying to get `connect`."""
        if name == "connect":
            name = self.__class__.__name__
            raise AttributeError(
                f"{name!r} object has no attribute 'connect'. You can connect to the "
                "signal on the *instance* of a class with a Signal() class attribute. "
                "Or create a signal instance directly with SignalInstance."
            )
        return self.__getattribute__(name)

    @overload
    def __get__(
        self, instance: None, owner: Optional[AnyType] = None
    ) -> "Signal":  # noqa
        ...  # pragma: no cover

    @overload
    def __get__(
        self, instance: Any, owner: Optional[AnyType] = None
    ) -> "SignalInstance":  # noqa
        ...  # pragma: no cover

    def __get__(
        self, instance: Any, owner: AnyType = None
    ) -> Union["Signal", "SignalInstance"]:
        """Get signal instance.

        This is called when accessing a Signal instance.  If accessed as an
        attribute on the class `owner`, instance, will be `None`.  Otherwise,
        if `instance` is not None, we're being accessed on an instance of `owner`.

            class Emitter:
                signal = Signal()

            e = Emitter()

            E.signal  # instance will be None, owner will be Emitter
            e.signal  # instance will be e, owner will be Emitter

        Returns
        -------
        Signal or SignalInstance
            Depending on how this attribute is accessed.
        """
        if instance is None:
            return self
        name = cast(str, self._name)
        signal_instance = SignalInstance(
            self.signature,
            instance=instance,
            name=name,
            check_nargs_on_connect=self._check_nargs_on_connect,
            check_types_on_connect=self._check_types_on_connect,
        )
        # instead of caching this signal instance on self, we just assign it
        # to instance.name ... this essentially breaks the descriptor,
        # (i.e. __get__ will never again be called for this instance, and we have no
        # idea how many instances are out there),
        # but it allows us to prevent creating a key for this instance (which may
        # not be hashable or weak-referenceable), and also provides a significant
        # speedup on attribute access (affecting everything).
        setattr(instance, name, signal_instance)
        return signal_instance

    @classmethod
    @contextmanager
    def _emitting(cls, emitter: "SignalInstance") -> Iterator[None]:
        """Context that sets the sender on a receiver object while emitting a signal."""
        previous, cls._current_emitter = cls._current_emitter, emitter
        try:
            yield
        finally:
            cls._current_emitter = previous

    @classmethod
    def current_emitter(cls) -> Optional["SignalInstance"]:
        """Return currently emitting SignalInstance, if any."""
        return cls._current_emitter

    @classmethod
    def sender(cls) -> Any:
        """Return currently emitting object, if any."""
        return getattr(cls._current_emitter, "instance", None)


class SignalInstance:
    """A signal instance (optionally) bound to an object.

    Normally this object will be instantiated by the `Signal.__get__` method when a
    `Signal` instance is accessed from an *instance* of a class with Signal attribute.

        class Emitter:
            signal = Signal()

        e = Emitter()

        # this next line returns: `SignalInstance(Signature(), e, 'signal')`
        e.signal

    Parameters
    ----------
    signature : inspect.Signature, optional
        The signature that this signal accepts and will emit, by default `Signature()`.
    instance : Any, optional
        An object to which this signal is bound. Normally this will be provied by the
        `Signal.__get__` method (see above).  However, an unbound `SignalInstance`
        may also be created directly. by default `None`.
    name : str, optional
        An optional name for this signal.  Normally this will be provided by the
        `Signal.__get__` method. by default `None`
    check_nargs_on_connect : str, optional
        Whether to check the number of positional args against `signature` when
        connecting a new callback. This can also be provided at connection time using
        `.connect(..., check_nargs=True)`. By default, True.
    check_types_on_connect : str, optional
        Whether to check the callback parameter types against `signature` when
        connecting a new callback. This can also be provided at connection time using
        `.connect(..., check_types=True)`. By default, False.

    Raises
    ------
    TypeError
        If `signature` is neither an instance of `inspect.Signature`, or a `tuple`
        of `type`s.
    """

    __slots__ = (
        "_signature",
        "_instance",
        "_name",
        "_slots",
        "_is_blocked",
        "_is_paused",
        "_args_queue",
        "_lock",
        "_check_nargs_on_connect",
        "_check_types_on_connect",
    )

    def __init__(
        self,
        signature: Signature = Signature(),
        *,
        instance: Any = None,
        name: Optional[str] = None,
        check_nargs_on_connect: bool = True,
        check_types_on_connect: bool = False,
    ) -> None:
        if isinstance(signature, (list, tuple)):
            signature = _build_signature(*signature)
        elif not isinstance(signature, Signature):  # pragma: no cover
            raise TypeError(
                "`signature` must be either a sequence of types, or an "
                "instance of `inspect.Signature`"
            )

        self._signature = signature
        self._instance: Any = instance
        self._check_nargs_on_connect = check_nargs_on_connect
        self._check_types_on_connect = check_types_on_connect
        self._name = name
        self._slots: List[StoredSlot] = []
        self._is_blocked: bool = False
        self._is_paused: bool = False
        self._args_queue: List[Any] = []  # filled when paused
        self._lock = threading.RLock()

    @property
    def signature(self) -> Signature:
        """Signature supported by this `SignalInstance`."""
        return self._signature

    @property
    def instance(self) -> Any:
        """Object that emits this `SignalInstance`."""
        return self._instance

    @property
    def name(self) -> Optional[str]:
        """Name of this `SignalInstance`."""
        return self._name or ""

    def __repr__(self) -> str:
        """Return repr."""
        name = f" {self.name!r}" if self.name else ""
        instance = f" on {self.instance!r}" if self.instance else ""
        return f"<{type(self).__name__}{name}{instance}>"

    @overload
    def connect(
        self,
        *,
        check_nargs: Optional[bool] = ...,
        check_types: Optional[bool] = ...,
        unique: Union[bool, str] = ...,
    ) -> Callable[[Callable], Callable]:
        ...  # pragma: no cover

    @overload
    def connect(
        self,
        slot: Callable,
        *,
        check_nargs: Optional[bool] = ...,
        check_types: Optional[bool] = ...,
        unique: Union[bool, str] = ...,
    ) -> Callable:
        ...  # pragma: no cover

    # TODO: allow connect as decorator with arguments
    def connect(
        self,
        slot: Optional[Callable] = None,
        *,
        check_nargs: Optional[bool] = None,
        check_types: Optional[bool] = None,
        unique: Union[bool, str] = False,
    ) -> Union[Callable[[Callable], Callable], Callable]:
        """Connect a callback ("slot") to this signal.

        `slot` is compatible if:
            - it has equal or less required positional arguments.
            - it has no required keyword arguments
            - if `check_types` is True, all provided types must match

        This method may be used as a decorator.

            @signal.connect
            def my_function(): ...

        Parameters
        ----------
        slot : Callable
            A callable to connect to this signal.  If the callable accepts less
            arguments than the signature of this slot, then they will be discarded when
            calling the slot.
        check_nargs : bool, optional
            If `True` and the provided `slot` requires more positional arguments than
            the signature of this Signal, raise `TypeError`. by default `True`.
        check_types : bool, optional
            If `True`, An additional check will be performed to make sure that types
            declared in the slot signature are compatible with the signature
            declared by this signal, by default `False`.
        unique : bool or str, optional
            If `True`, returns without connecting if the slot has already been
            connected.  If the literal string "raise" is passed to `unique`, then a
            `ValueError` will be raised if the slot is already connected.
            By default `False`.

        Raises
        ------
        TypeError
            If a non-callable object is provided.
        ValueError
            If the provided slot fails validation, either due to mismatched positional
            argument requirements, or failed type checking.
        ValueError
            If `unique` is `True` and `slot` has already been connected.
        """
        if check_nargs is None:
            check_nargs = self._check_nargs_on_connect
        if check_types is None:
            check_types = self._check_types_on_connect

        def _wrapper(slot: Callable) -> Callable:
            if not callable(slot):
                raise TypeError(f"Cannot connect to non-callable object: {slot}")

            with self._lock:
                if unique and slot in self:
                    if unique == "raise":
                        raise ValueError(
                            "Slot already connect. Use `connect(..., unique=False)` "
                            "to allow duplicate connections"
                        )
                    return slot

                slot_sig = None
                spec = self.signature

                maxargs = None
                if check_nargs:
                    # make sure we have a compatible signature
                    # get the maximum number of arguments that we can pass to the slot
                    try:
                        slot_sig = signature(slot)
                    except ValueError as e:
                        warnings.warn(
                            f"{e}. To silence this warning, connect with "
                            "`check_nargs=False`"
                        )
                    else:
                        minargs, maxargs = _acceptable_posarg_range(slot_sig)
                        n_spec_params = len(spec.parameters)
                        # if `slot` requires more arguments than we will provide, raise.
                        if minargs > n_spec_params:
                            extra = (
                                f"- Slot requires at least {minargs} positional "
                                f"arguments, but spec only provides {n_spec_params}"
                            )
                            self._raise_connection_error(slot, extra)

                if check_types:
                    if slot_sig is None:  # pragma: no cover
                        slot_sig = signature(slot)
                    if not _parameter_types_match(slot, spec, slot_sig):
                        extra = f"- Slot types {slot_sig} do not match types in signal."
                        self._raise_connection_error(slot, extra)

                self._slots.append((self._normalize_slot(slot), maxargs))

            return slot

        return _wrapper(slot) if slot else _wrapper

    def _raise_connection_error(self, slot: Callable, extra: str = "") -> NoReturn:
        name = getattr(slot, "__name__", str(slot))
        msg = f"Cannot connect slot {name!r} with signature: {signature(slot)}:\n"
        msg += extra
        msg += f"\n\nAccepted signature: {self.signature}"
        raise ValueError(msg)

    def _normalize_slot(self, slot: NormedCallback) -> NormedCallback:
        if isinstance(slot, MethodType):
            return _get_proper_name(slot)
        if isinstance(slot, PartialBoundMethod):
            return partial_weakref(slot)
        if isinstance(slot, tuple) and not isinstance(slot[0], weakref.ref):
            return (weakref.ref(slot[0]), slot[1])
        return slot

    def _slot_index(self, slot: NormedCallback) -> int:
        """Get index of `slot` in `self._slots`.  Return -1 if not connected."""
        with self._lock:
            normed = self._normalize_slot(slot)
            for i, (s, m) in enumerate(self._slots):
                if s == normed:
                    return i
            return -1

    def disconnect(
        self, slot: Optional[NormedCallback] = None, missing_ok: bool = True
    ) -> None:
        """Disconnect slot from signal.

        Parameters
        ----------
        slot : callable, optional
            The specific slot to disconnect.  If `None`, all slots will be disconnected,
            by default `None`
        missing_ok : bool, optional
            If `False` and the provided `slot` is not connected, raises `ValueError.
            by default `True`

        Raises
        ------
        ValueError
            If `slot` is not connected and `missing_ok` is False.
        """
        with self._lock:
            if slot is None:
                # NOTE: clearing an empty list is actually a RuntimeError in Qt
                self._slots.clear()
                return

            idx = self._slot_index(slot)
            if idx != -1:
                self._slots.pop(idx)
            elif not missing_ok:
                raise ValueError(f"slot is not connected: {slot}")

    def __contains__(self, slot: NormedCallback) -> bool:
        """Return `True` if slot is connected."""
        return self._slot_index(slot) >= 0

    def __len__(self) -> int:
        """Return number of connected slots."""
        return len(self._slots)

    @overload
    def emit(
        self,
        *args: Any,
        check_nargs: bool = False,
        check_types: bool = False,
        asynchronous: Literal[False] = False,
    ) -> None:
        ...  # pragma: no cover

    @overload
    def emit(
        self,
        *args: Any,
        check_nargs: bool = False,
        check_types: bool = False,
        asynchronous: Literal[True],
    ) -> Optional["EmitThread"]:
        # will return `None` if emitter is blocked
        ...  # pragma: no cover

    def emit(
        self,
        *args: Any,
        check_nargs: bool = False,
        check_types: bool = False,
        asynchronous: bool = False,
    ) -> Optional["EmitThread"]:
        """Emit this signal with arguments `args`.

        NOTE:
        `check_args` and `check_types` both add overhead when calling emit.

        Parameters
        ----------
        *args : Any
            These arguments will be passed when calling each slot (unless the slot
            accepts fewer arguments, in which case extra args will be discarded.)
        check_nargs : bool, optional
            If `False` and the provided arguments cannot be successfuly bound to the
            signature of this Signal, raise `TypeError`.  Incurs some overhead.
            by default False.
        check_types : bool, optional
            If `False` and the provided arguments do not match the types declared by
            the signature of this Signal, raise `TypeError`.  Incurs some overhead.
            by default False.
        asynchronous : bool, optional
            If `True`, run signal emission in another thread. by default `False`.

        Raises
        ------
        TypeError
            If `check_nargs` and/or `check_types` are `True`, and the corresponding
            checks fail.
        """
        if self._is_blocked:
            return None

        if check_nargs:
            try:
                self.signature.bind(*args)
            except TypeError as e:
                raise TypeError(
                    f"Cannot emit args {args} from signal {self!r} with "
                    f"signature {self.signature}:\n{e}"
                )

        if check_types and not _parameter_types_match(
            lambda: None, self.signature, _build_signature(*(type(a) for a in args))
        ):
            raise TypeError(
                f"Types provided to '{self.name}.emit' "
                f"{tuple(type(a).__name__ for a in args)} do not match signal "
                f"signature: {self.signature}"
            )

        if self._is_paused:
            self._args_queue.append(args)
            return None

        if asynchronous:
            sd = EmitThread(self, args)
            sd.start()
            return sd

        self._run_emit_loop(args)
        return None

    @overload
    def __call__(
        self,
        *args: Any,
        check_nargs: bool = False,
        check_types: bool = False,
        asynchronous: Literal[False] = False,
    ) -> None:
        ...  # pragma: no cover

    @overload
    def __call__(
        self,
        *args: Any,
        check_nargs: bool = False,
        check_types: bool = False,
        asynchronous: Literal[True],
    ) -> Optional["EmitThread"]:
        # will return `None` if emitter is blocked
        ...  # pragma: no cover

    def __call__(
        self,
        *args: Any,
        check_nargs: bool = False,
        check_types: bool = False,
        asynchronous: bool = False,
    ) -> Optional["EmitThread"]:
        """Alias for `emit()`."""
        return self.emit(  # type: ignore
            *args,
            check_nargs=check_nargs,
            check_types=check_types,
            asynchronous=asynchronous,
        )

    def _run_emit_loop(self, args: Tuple[Any, ...]) -> None:

        rem: List[NormedCallback] = []
        # allow receiver to query sender with Signal.current_emitter()
        with self._lock:
            with Signal._emitting(self):
                for (slot, max_args) in self._slots:
                    if isinstance(slot, tuple):
                        _ref, method_name = slot
                        obj = _ref()
                        if obj is None:
                            rem.append(slot)  # add dead weakref
                            continue
                        cb = getattr(obj, method_name, None)
                        if cb is None:  # pragma: no cover
                            rem.append(slot)  # object has changed?
                            continue
                    elif (
                        hasattr(slot, "__ref__") and slot.__ref__() is None  # type: ignore  # noqa: E501
                    ):
                        rem.append(slot)  # add dead weakref
                        continue
                    else:
                        cb = slot

                    # TODO: add better exception handling
                    cb(*args[:max_args])

            for slot in rem:
                self.disconnect(slot)

        return None

    def block(self) -> None:
        """Block this signal from emitting."""
        self._is_blocked = True

    def unblock(self) -> None:
        """Unblock this signal, allowing it to emit."""
        self._is_blocked = False

    @contextmanager
    def blocked(self) -> Iterator[None]:
        """Context manager to temporarly block this signal."""
        self.block()
        try:
            yield
        finally:
            self.unblock()

    def pause(self) -> None:
        """Pause all emission and collect *args tuples from emit().

        args passed to `emit` will be collected and re-emitted when `resume()` is
        called. For a context manager version, see `paused()`.
        """
        self._is_paused = True

    def resume(
        self, reducer: Optional[ReducerFunc] = None, initial: Any = _NULL
    ) -> None:
        """Resume (unpause) this signal, emitting everything in the queue.

        Parameters
        ----------
        reducer : Callable[[tuple, tuple], Any], optional
            If provided, all gathered args will be reduced into a single argument by
            passing `reducer` to `functools.reduce`.
            NOTE: args passed to `emit` are collected as tuples, so the two arguments
            passed to `reducer` will always be tuples. `reducer` must handle that and
            return an args tuple.
            For example, three `emit(1)` events would be reduced and re-emitted as
            follows: `self.emit(*functools.reduce(reducer, [(1,), (1,), (1,)]))`

        initial: any, optional
            intial value to pass to `functools.reduce`

        Examples
        --------
        >>> class T:
        ...     sig = Signal(int)
        >>> t = T()
        >>> t.sig.pause()
        >>> t.sig.emit(1)
        >>> t.sig.emit(2)
        >>> t.sig.emit(3)
        >>> t.sig.resume(lambda a, b: (a[0].union(set(b)),), (set(),))
        >>> # results in t.sig.emit({1, 2, 3})
        """
        self._is_paused = False
        if not self._args_queue:
            return
        if reducer is not None:
            if initial is _NULL:
                args = reduce(reducer, self._args_queue)
            else:
                args = reduce(reducer, self._args_queue, initial)
            self._run_emit_loop(args)
        else:
            for args in self._args_queue:
                self._run_emit_loop(args)
        self._args_queue = []

    @contextmanager
    def paused(
        self, reducer: Optional[ReducerFunc] = None, initial: Any = _NULL
    ) -> Iterator[None]:
        """Context manager to temporarly pause this signal.

        Parameters
        ----------
        reducer : Callable[[tuple, tuple], Any], optional
            If provided, all gathered args will be reduced into a single argument by
            passing `reducer` to `functools.reduce`.
            NOTE: args passed to `emit` are collected as tuples, so the two arguments
            passed to `reducer` will always be tuples. `reducer` must handle that and
            return an args tuple.
            For example, three `emit(1)` events would be reduced and re-emitted as
            follows: `self.emit(*functools.reduce(reducer, [(1,), (1,), (1,)]))`
        initial: any, optional
            intial value to pass to `functools.reduce`

        Examples
        --------
        >>> with obj.signal.paused(lambda a, b: (a[0].union(set(b)),), (set(),)):
        ...     t.sig.emit(1)
        ...     t.sig.emit(2)
        ...     t.sig.emit(3)
        >>> # results in obj.signal.emit({1, 2, 3})
        """
        self.pause()
        try:
            yield
        finally:
            self.resume(reducer, initial)


class EmitThread(threading.Thread):
    """A thread to emit a signal asynchronously."""

    def __init__(self, signal_instance: SignalInstance, args: Tuple[Any, ...]) -> None:
        super().__init__(name=signal_instance.name)
        self._signal_instance = signal_instance
        self.args = args
        # current = threading.currentThread()
        # self.parent = (current.getName(), current.ident)

    def run(self) -> None:
        """Run thread."""
        self._signal_instance._run_emit_loop(self.args)


# ################################################################


def _build_signature(*types: AnyType) -> Signature:
    params = [
        Parameter(name=f"p{i}", kind=Parameter.POSITIONAL_ONLY, annotation=t)
        for i, t in enumerate(types)
    ]
    return Signature(params)


# def f(a, /, b, c=None, *d, f=None, **g): print(locals())
#
# a: kind=POSITIONAL_ONLY,       default=Parameter.empty    # 1 required posarg
# b: kind=POSITIONAL_OR_KEYWORD, default=Parameter.empty    # 1 requires posarg
# c: kind=POSITIONAL_OR_KEYWORD, default=None               # 1 optional posarg
# d: kind=VAR_POSITIONAL,        default=Parameter.empty    # N optional posargs
# e: kind=KEYWORD_ONLY,          default=Parameter.empty    # 1 REQUIRED kwarg
# f: kind=KEYWORD_ONLY,          default=None               # 1 optional kwarg
# g: kind=VAR_KEYWORD,           default=Parameter.empty    # N optional kwargs


def _acceptable_posarg_range(
    sig: Signature, forbid_required_kwarg: bool = True
) -> Tuple[int, Optional[int]]:
    """Return tuple of (min, max) accepted positional arguments.

    Parameters
    ----------
    sig : Signature
        Signature object to evaluate
    forbid_required_kwarg : bool, optional
        Whether to allow required KEYWORD_ONLY parameters. by default True.

    Returns
    -------
    arg_range : Tuple[int, int]
        minimum, maximum number of acceptable positional arguments

    Raises
    ------
    ValueError
        If the signature has a required keyword_only parameter and
        `forbid_required_kwarg` is `True`.
    """
    required = 0
    optional = 0
    posargs_unlimited = False
    for param in sig.parameters.values():
        if param.kind in {Parameter.POSITIONAL_ONLY, Parameter.POSITIONAL_OR_KEYWORD}:
            if param.default is Parameter.empty:
                required += 1
            else:
                optional += 1
        elif param.kind is Parameter.VAR_POSITIONAL:
            posargs_unlimited = True
        elif (
            param.kind is Parameter.KEYWORD_ONLY
            and param.default is Parameter.empty
            and forbid_required_kwarg
        ):
            raise ValueError("Required KEYWORD_ONLY parameters not allowed")
    return (required, None if posargs_unlimited else required + optional)


def _parameter_types_match(
    function: Callable, spec: Signature, func_sig: Optional[Signature] = None
) -> bool:
    """Return True if types in `function` signature match those in `spec`.

    Parameters
    ----------
    function : Callable
        A function to validate
    spec : Signature
        The Signature against which the `function` should be validated.
    func_sig : Signature, optional
        Signature for `function`, if `None`, signature will be inspected.
        by default None

    Returns
    -------
    bool
        True if the parameter types match.
    """
    fsig = func_sig or signature(function)

    func_hints = None
    for f_param, spec_param in zip(fsig.parameters.values(), spec.parameters.values()):
        f_anno = f_param.annotation
        if f_anno is fsig.empty:
            # if function parameter is not type annotated, allow it.
            continue

        if isinstance(f_anno, str):
            if func_hints is None:
                from typing_extensions import get_type_hints

                func_hints = get_type_hints(function)
            f_anno = func_hints.get(f_param.name)

        if not _is_subclass(f_anno, spec_param.annotation):
            return False
    return True


def _is_subclass(left: AnyType, right: type) -> bool:
    from inspect import isclass

    from typing_extensions import get_args, get_origin

    if not isclass(left):
        # look for Union
        origin = get_origin(left)
        if origin is Union:
            return any(issubclass(i, right) for i in get_args(left))
    return issubclass(left, right)


<<<<<<< HEAD
def partial_weakref(partial_fun: PartialBoundMethod) -> Callable:
    obj, name = _get_proper_name(partial_fun.func)
    args_ = partial_fun.args
    kwargs_ = partial_fun.keywords

    def wrap(*args: Any, **kwargs: Any) -> Any:
        ob = obj()
        if ob is None:
            return
        getattr(ob, name)(*args_, *args, **kwargs_, **kwargs)

    setattr(wrap, "__ref__", obj)

    del partial_fun
    return wrap


def _get_proper_name(slot: MethodType) -> tuple[weakref.ref, str]:
    obj = slot.__self__
    # some decorators will alter method.__name__, so that obj.method
    # will not be equal to getattr(obj, obj.method.__name__).
    # We check for that case here and find the proper name in the function's closures
    if getattr(obj, slot.__name__, None) != slot:
        for c in slot.__closure__ or ():  # type: ignore
            cname = getattr(c.cell_contents, "__name__", None)
            if cname and getattr(obj, cname, None) == slot:
                return weakref.ref(obj), cname
        raise RuntimeError(
            f"Could not find method on {obj} corresponding to decorated function {slot}"
        )
    return weakref.ref(obj), slot.__name__
=======
try:
    import cython
except ImportError:  # pragma: no cover
    _compiled: bool = False
else:  # pragma: no cover
    try:
        _compiled = cython.compiled
    except AttributeError:
        _compiled = False
>>>>>>> b91158a3
<|MERGE_RESOLUTION|>--- conflicted
+++ resolved
@@ -12,6 +12,7 @@
     TYPE_CHECKING,
     Any,
     Callable,
+    Dict,
     Iterator,
     List,
     NoReturn,
@@ -935,7 +936,6 @@
     return issubclass(left, right)
 
 
-<<<<<<< HEAD
 def partial_weakref(partial_fun: PartialBoundMethod) -> Callable:
     obj, name = _get_proper_name(partial_fun.func)
     args_ = partial_fun.args
@@ -967,7 +967,8 @@
             f"Could not find method on {obj} corresponding to decorated function {slot}"
         )
     return weakref.ref(obj), slot.__name__
-=======
+
+
 try:
     import cython
 except ImportError:  # pragma: no cover
@@ -976,5 +977,4 @@
     try:
         _compiled = cython.compiled
     except AttributeError:
-        _compiled = False
->>>>>>> b91158a3
+        _compiled = False