--- conflicted
+++ resolved
@@ -855,7 +855,6 @@
         self._signal_instance._run_emit_loop(self.args)
 
 
-<<<<<<< HEAD
 class SignalGroupMeta(type):
     def __new__(
         mcls: type, name: str, bases: tuple, namespace: dict
@@ -933,8 +932,6 @@
     c = Signal(str)
 
 
-# ################################################################
-=======
 # #############################################################################
 # #############################################################################
 
@@ -978,7 +975,6 @@
         ]
         return Signature(params)
     raise ValueError("unknown object")
->>>>>>> ad35a696
 
 
 def _build_signature(*types: AnyType) -> Signature:
