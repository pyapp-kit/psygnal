--- conflicted
+++ resolved
@@ -168,14 +168,9 @@
 filterwarnings = [
     "error",
     "ignore:The distutils package is deprecated:DeprecationWarning:",
-<<<<<<< HEAD
-    "ignore:.*BackendFinder.find_spec()",                                            # pyinstaller import
-    "ignore:.*not using a cooperative constructor:pytest.PytestDeprecationWarning:",
-=======
     "ignore:.*BackendFinder.find_spec()",                             # pyinstaller import
     "ignore:.*not using a cooperative constructor:pytest.PytestDeprecationWarning:",
     "ignore:Failed to disconnect::pytestqt"
->>>>>>> d6281fc2
 ]
 
 # https://mypy.readthedocs.io/en/stable/config_file.html
