--- conflicted
+++ resolved
@@ -115,11 +115,8 @@
     "src/psygnal/qt.py",
     "src/psygnal/_pyinstaller_util",
     "src/psygnal/_throttler.py",
-<<<<<<< HEAD
     "src/psygnal/_async.py",
-=======
     "src/psygnal/testing.py",
->>>>>>> 8bf2d823
 ]
 
 [tool.cibuildwheel]
