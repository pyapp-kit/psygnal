# https://peps.python.org/pep-0517/
[build-system]
requires = ["hatchling>=1.8.0", "hatch-vcs"]
build-backend = "hatchling.build"

# https://peps.python.org/pep-0621/
[project]
name = "psygnal"
description = "Fast python callback/event system modeled after Qt Signals"
readme = "README.md"
requires-python = ">=3.9"
license = { text = "BSD 3-Clause License" }
authors = [{ name = "Talley Lambert", email = "talley.lambert@gmail.com" }]
classifiers = [
    "Development Status :: 4 - Beta",
    "License :: OSI Approved :: BSD License",
    "Natural Language :: English",
    "Programming Language :: Python :: 3",
    "Programming Language :: Python :: 3.9",
    "Programming Language :: Python :: 3.10",
    "Programming Language :: Python :: 3.11",
    "Programming Language :: Python :: 3.12",
    "Programming Language :: Python :: 3.13",
    "Typing :: Typed",
]
dynamic = ["version"]
dependencies = [
    # typing-extensions is in the source code, but not actually required
    # at runtime. All uses are guarded by if TYPE_CHECKING
]

# extras
# https://peps.python.org/pep-0621/#dependencies-optional-dependencies
[project.optional-dependencies]
proxy = ["wrapt"]
pydantic = ["pydantic"]

[dependency-groups]
test = [
    "dask[array]>=2024.0.0",
    "attrs",
    "numpy >1.21.6",
    "pydantic",
    "pyinstaller>=4.0",
    "pytest>=6.0",
    "pytest-cov",
    "pytest-asyncio",
    "wrapt",
    "msgspec",
    "toolz",
]
testqt = [{ include-group = "test" }, "pytest-qt", "qtpy"]
test-codspeed = [{ include-group = "test" }, "pytest-codspeed"]
docs = [
    "mkdocs-api-autonav",
    "mkdocs-material",
    "mkdocs-minify-plugin",
    "mkdocs-spellcheck[all]",
    "mkdocs",
    "mkdocstrings-python",
    "ruff",
]
dev = [
    { include-group = "test" },
    { include-group = "docs" },
    "PyQt6",
    "ipython",
    "mypy",
    "mypy_extensions",
    "pre-commit",
    "asv",
    "pytest-mypy-plugins",
    "ruff",
    "typing-extensions",
    "rich>=14.0.0",
    "pdbpp; sys_platform != 'win32'",
]

[project.urls]
homepage = "https://github.com/pyapp-kit/psygnal"
repository = "https://github.com/pyapp-kit/psygnal"
documentation = "https://psygnal.readthedocs.io"

[project.entry-points.pyinstaller40]
hook-dirs = "psygnal._pyinstaller_util._pyinstaller_hook:get_hook_dirs"

[tool.hatch.version]
source = "vcs"

[tool.hatch.build.targets.sdist]
include = ["src", "tests", "CHANGELOG.md"]

[tool.hatch.build.targets.wheel]
only-include = ["src"]
sources = ["src"]

[tool.hatch.build.targets.wheel.hooks.mypyc]
mypy-args = ["--ignore-missing-imports"]
enable-by-default = false
require-runtime-dependencies = true
dependencies = [
    "hatch-mypyc>=0.13.0",
    "mypy",
    "mypy_extensions >=0.4.2",
    "pydantic!=2.10.0",        # typing error in v2.10 prevents mypyc from working
    "types-attrs",
    "msgspec",
]
exclude = [
    "src/psygnal/__init__.py",
    "src/psygnal/_evented_model.py",
    "src/psygnal/utils.py",
    "src/psygnal/containers",
    "src/psygnal/qt.py",
    "src/psygnal/_pyinstaller_util",
    "src/psygnal/_throttler.py",
    "src/psygnal/_async.py",
]

[tool.cibuildwheel]
# Skip 32-bit builds & PyPy wheels on all platforms
skip = ["*-manylinux_i686", "*-musllinux_i686", "*-win32", "pp*"]
build = ["cp39-*", "cp310-*", "cp311-*", "cp312-*", "cp313-*"]
test-groups = ["test"]
test-command = "pytest {project}/tests -v"
test-skip = ["*-musllinux*", "cp312-win*", "*-macosx_arm64"]
build-frontend = "build[uv]"

[[tool.cibuildwheel.overrides]]
select = "*-manylinux_i686*"
before-all = "yum install -y python3-devel"

[tool.cibuildwheel.environment]
HATCH_BUILD_HOOKS_ENABLE = "1"

[tool.check-wheel-contents]
# W004: Module is not located at importable path (hook-psygnal.py)
ignore = ["W004"]

# https://docs.astral.sh/ruff/
[tool.ruff]
line-length = 88
target-version = "py39"
src = ["src", "tests"]

[tool.ruff.lint]
pydocstyle = { convention = "numpy" }
select = [
    "E",    # style errors
    "F",    # flakes
    "W",    # warnings
    "D",    # pydocstyle
    "D417", # Missing argument descriptions in Docstrings
    "I",    # isort
    "UP",   # pyupgrade
    "S",    # bandit
    "C4",   # flake8-comprehensions
    "B",    # flake8-bugbear
    "A001", # flake8-builtins
    "TC",   # flake8-typecheck
    "TID",  # flake8-tidy-imports
    "RUF",  # ruff-specific rules
]
ignore = [
    "D401", # First line should be in imperative mood
]

[tool.ruff.lint.per-file-ignores]
"tests/*.py" = ["D", "S", "RUF012"]
"benchmarks/*.py" = ["D", "RUF012"]

# https://docs.astral.sh/ruff/formatter/
[tool.ruff.format]
docstring-code-format = true

# https://docs.pytest.org/en/6.2.x/customize.html
[tool.pytest.ini_options]
minversion = "6.0"
testpaths = ["tests"]
<<<<<<< HEAD
asyncio_default_fixture_loop_scope = "function"
=======
addopts = ["--color=yes"]
>>>>>>> 9bf23dfa
filterwarnings = [
    "error",
    "ignore:The distutils package is deprecated:DeprecationWarning:",
    "ignore:.*BackendFinder.find_spec()",                                            # pyinstaller import
    "ignore:.*not using a cooperative constructor:pytest.PytestDeprecationWarning:",
    "ignore:Failed to disconnect::pytestqt",
]

# https://mypy.readthedocs.io/en/stable/config_file.html
[tool.mypy]
files = "src/**/*.py"
strict = true
disallow_any_generics = false
disallow_subclassing_any = false
show_error_codes = true
pretty = true

[[tool.mypy.overrides]]
module = ["numpy.*", "wrapt", "pydantic.*"]
ignore_errors = true

[[tool.mypy.overrides]]
module = ["wrapt"]
ignore_missing_imports = true

[[tool.mypy.overrides]]
module = ["tests.*"]
disallow_untyped_defs = false

# https://coverage.readthedocs.io/en/6.4/config.html
[tool.coverage.report]
exclude_lines = [
    "pragma: no cover",
    "if TYPE_CHECKING:",
    "@overload",
    "except ImportError",
    "\\.\\.\\.",
    "raise NotImplementedError()",
]
show_missing = true

[tool.coverage.run]
source = ["psygnal"]
omit = ["*/_pyinstaller_util/*"]

# https://github.com/mgedmin/check-manifest#configuration
[tool.check-manifest]
ignore = [
    ".ruff_cache/**/*",
    ".github_changelog_generator",
    ".pre-commit-config.yaml",
    "tests/**/*",
    "typesafety/*",
    ".devcontainer/*",
    ".readthedocs.yaml",
    "Makefile",
    "asv.conf.json",
    "benchmarks/*",
    "docs/**/*",
    "mkdocs.yml",
    "src/**/*.c",
    "codecov.yml",
    "CHANGELOG.md",
]<|MERGE_RESOLUTION|>--- conflicted
+++ resolved
@@ -177,11 +177,8 @@
 [tool.pytest.ini_options]
 minversion = "6.0"
 testpaths = ["tests"]
-<<<<<<< HEAD
 asyncio_default_fixture_loop_scope = "function"
-=======
 addopts = ["--color=yes"]
->>>>>>> 9bf23dfa
 filterwarnings = [
     "error",
     "ignore:The distutils package is deprecated:DeprecationWarning:",
