# https://peps.python.org/pep-0517/
[build-system]
requires = ["hatchling>=1.8.0", "hatch-vcs"]
build-backend = "hatchling.build"

# https://peps.python.org/pep-0621/
[project]
name = "psygnal"
description = "Fast python callback/event system modeled after Qt Signals"
readme = "README.md"
requires-python = ">=3.9"
license = { text = "BSD 3-Clause License" }
authors = [{ name = "Talley Lambert", email = "talley.lambert@gmail.com" }]
classifiers = [
    "Development Status :: 4 - Beta",
    "License :: OSI Approved :: BSD License",
    "Natural Language :: English",
    "Programming Language :: Python :: 3",
    "Programming Language :: Python :: 3.9",
    "Programming Language :: Python :: 3.10",
    "Programming Language :: Python :: 3.11",
    "Programming Language :: Python :: 3.12",
    "Programming Language :: Python :: 3.13",
    "Typing :: Typed",
]
dynamic = ["version"]
dependencies = [
    # typing-extensions is in the source code, but not actually required
    # at runtime. All uses are guarded by if TYPE_CHECKING
]

# extras
# https://peps.python.org/pep-0621/#dependencies-optional-dependencies
[project.optional-dependencies]
dev = [
    "ipython",
    "mypy",
    "mypy_extensions",
    "pre-commit",
    "PyQt5",
    "pytest-mypy-plugins",
    "rich",
    "ruff",
    "typing-extensions",
]
docs = [
    "griffe==0.25.5",
    "mkdocs-material==8.5.10",
    "mkdocs-minify-plugin",
    "mkdocs==1.4.2",
    "mkdocstrings-python==0.8.3",
    "mkdocstrings==0.20.0",
    "mkdocs-spellcheck[all]",
]
proxy = ["wrapt"]
pydantic = ["pydantic"]
test = [
    "dask",
    "attrs",
    "numpy",
    "pydantic",
    "pyinstaller>=4.0",
    "pytest>=6.0",
    "pytest-cov",
    "wrapt",
    "msgspec; python_version < '3.13'",
    "toolz",
]
testqt = ["pytest-qt", "qtpy"]

[project.urls]
homepage = "https://github.com/pyapp-kit/psygnal"
repository = "https://github.com/pyapp-kit/psygnal"
documentation = "https://psygnal.readthedocs.io"

[project.entry-points.pyinstaller40]
hook-dirs = "psygnal._pyinstaller_util._pyinstaller_hook:get_hook_dirs"

[tool.hatch.version]
source = "vcs"

[tool.hatch.build.targets.sdist]
include = ["src", "tests", "CHANGELOG.md"]

[tool.hatch.build.targets.wheel]
only-include = ["src"]
sources = ["src"]

[tool.hatch.build.targets.wheel.hooks.mypyc]
mypy-args = ["--ignore-missing-imports"]
enable-by-default = false
require-runtime-dependencies = true
dependencies = [
    "hatch-mypyc>=0.13.0",
    "mypy>=0.991",
    "mypy_extensions >=0.4.2",
<<<<<<< HEAD
    "pydantic!=2.10.0",        # typing error in v2.10 prevents mypyc from working
=======
    "pydantic!=2.10.0",
>>>>>>> 6db52195
    "types-attrs",
    "msgspec",
]
exclude = [
    "src/psygnal/__init__.py",
    "src/psygnal/_evented_model.py",
    "src/psygnal/utils.py",
    "src/psygnal/containers",
    "src/psygnal/qt.py",
    "src/psygnal/_pyinstaller_util",
    "src/psygnal/_throttler.py",
]

[tool.cibuildwheel]
# Skip 32-bit builds & PyPy wheels on all platforms
skip = ["*-manylinux_i686", "*-musllinux_i686", "*-win32", "pp*"]
build = ["cp39-*", "cp310-*", "cp311-*", "cp312-*", "cp313-*"]
test-extras = ["test"]
test-command = "pytest {project}/tests -v"
test-skip = ["*-musllinux*", "cp312-win*", "*-macosx_arm64"]

[[tool.cibuildwheel.overrides]]
select = "*-manylinux_i686*"
before-all = "yum install -y python3-devel"

[tool.cibuildwheel.environment]
HATCH_BUILD_HOOKS_ENABLE = "1"


# https://docs.astral.sh/ruff/
[tool.ruff]
line-length = 88
target-version = "py39"
src = ["src", "tests"]

[tool.ruff.lint]
pydocstyle = { convention = "numpy" }
select = [
    "E",    # style errors
    "F",    # flakes
    "W",    # warnings
    "D",    # pydocstyle
    "D417", # Missing argument descriptions in Docstrings
    "I",    # isort
    "UP",   # pyupgrade
    "S",    # bandit
    "C4",   # flake8-comprehensions
    "B",    # flake8-bugbear
    "A001", # flake8-builtins
    "TCH",  # flake8-typecheck
    "TID",  # flake8-tidy-imports
    "RUF",  # ruff-specific rules
]
ignore = [
    "D401", # First line should be in imperative mood
]

[tool.ruff.lint.per-file-ignores]
"tests/*.py" = ["D", "S", "RUF012"]
"benchmarks/*.py" = ["D", "RUF012"]

# https://docs.astral.sh/ruff/formatter/
[tool.ruff.format]
docstring-code-format = true

# https://docs.pytest.org/en/6.2.x/customize.html
[tool.pytest.ini_options]
minversion = "6.0"
testpaths = ["tests"]
filterwarnings = [
    "error",
    "ignore:The distutils package is deprecated:DeprecationWarning:",
    "ignore:.*BackendFinder.find_spec()",                                            # pyinstaller import
    "ignore:.*not using a cooperative constructor:pytest.PytestDeprecationWarning:",
    "ignore:Failed to disconnect::pytestqt",
]

# https://mypy.readthedocs.io/en/stable/config_file.html
[tool.mypy]
files = "src/**/*.py"
strict = true
disallow_any_generics = false
disallow_subclassing_any = false
show_error_codes = true
pretty = true

[[tool.mypy.overrides]]
module = ["numpy.*", "wrapt", "pydantic.*"]
ignore_errors = true

[[tool.mypy.overrides]]
module = ["wrapt"]
ignore_missing_imports = true

[[tool.mypy.overrides]]
module = ["tests.*"]
disallow_untyped_defs = false

# https://coverage.readthedocs.io/en/6.4/config.html
[tool.coverage.report]
exclude_lines = [
    "pragma: no cover",
    "if TYPE_CHECKING:",
    "@overload",
    "except ImportError",
    "\\.\\.\\.",
    "raise NotImplementedError()",
]
show_missing = true

[tool.coverage.run]
source = ["psygnal"]
omit = ["*/_pyinstaller_util/*"]

# https://github.com/mgedmin/check-manifest#configuration
[tool.check-manifest]
ignore = [
    ".ruff_cache/**/*",
    ".github_changelog_generator",
    ".pre-commit-config.yaml",
    "tests/**/*",
    "typesafety/*",
    ".devcontainer/*",
    ".readthedocs.yaml",
    "Makefile",
    "asv.conf.json",
    "benchmarks/*",
    "docs/**/*",
    "mkdocs.yml",
    "src/**/*.c",
    "codecov.yml",
    "CHANGELOG.md",
]<|MERGE_RESOLUTION|>--- conflicted
+++ resolved
@@ -94,11 +94,7 @@
     "hatch-mypyc>=0.13.0",
     "mypy>=0.991",
     "mypy_extensions >=0.4.2",
-<<<<<<< HEAD
     "pydantic!=2.10.0",        # typing error in v2.10 prevents mypyc from working
-=======
-    "pydantic!=2.10.0",
->>>>>>> 6db52195
     "types-attrs",
     "msgspec",
 ]
