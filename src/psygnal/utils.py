--- conflicted
+++ resolved
@@ -3,13 +3,9 @@
 
 from contextlib import contextmanager
 from functools import partial
-<<<<<<< HEAD
+from pathlib import Path
 from typing import Any, Callable, Generator, Iterator
 from warnings import warn
-=======
-from pathlib import Path
-from typing import Any, Callable, Iterable, Iterator, Tuple
->>>>>>> 108000cd
 
 from ._group import EmissionInfo
 from ._signal import SignalInstance
