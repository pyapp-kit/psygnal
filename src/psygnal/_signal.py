--- conflicted
+++ resolved
@@ -396,12 +396,8 @@
         unique: bool | str = ...,
         max_args: int | None = None,
         on_ref_error: RefErrorChoice = ...,
-<<<<<<< HEAD
         priority: int = ...,
-    ) -> Callable[[F], F]: ...  # pragma: no cover
-=======
     ) -> Callable[[F], F]: ...
->>>>>>> 63573f3b
 
     @overload
     def connect(
@@ -414,12 +410,8 @@
         unique: bool | str = ...,
         max_args: int | None = None,
         on_ref_error: RefErrorChoice = ...,
-<<<<<<< HEAD
         priority: int = ...,
-    ) -> F: ...  # pragma: no cover
-=======
     ) -> F: ...
->>>>>>> 63573f3b
 
     def connect(
         self,
