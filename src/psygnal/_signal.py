--- conflicted
+++ resolved
@@ -45,11 +45,7 @@
     from ._weak_callback import RefErrorChoice
 
     # single function that does all the work itself
-<<<<<<< HEAD
     ReducerOneArg = Callable[[Iterable[Tuple[Iterable, Iterable]]], Tuple[tuple, tuple]]
-=======
-    ReducerOneArg = Callable[[Iterable[tuple[Iterable, Iterable]]], Tuple[tuple, tuple]]
->>>>>>> b82ebf11
     # function that works on two arguments and will be passed to itertools.reduce
     ReducerTwoArgs = Callable[[tuple, tuple], tuple]
     ReducerFunc = Union[ReducerOneArg, ReducerTwoArgs]
