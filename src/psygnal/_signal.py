from __future__ import annotations

import inspect
import sys
import threading
import warnings
import weakref
from contextlib import contextmanager, suppress
from functools import lru_cache, partial, reduce
from inspect import Parameter, Signature, isclass
from typing import (
    TYPE_CHECKING,
    Any,
    Callable,
    ClassVar,
    ContextManager,
    Iterable,
    Iterator,
    Literal,
    NoReturn,
    Type,
    TypeVar,
    Union,
    cast,
    get_args,
    get_origin,
    get_type_hints,
    overload,
)

from ._exceptions import EmitLoopError
from ._mypyc import mypyc_attr
from ._queue import QueuedCallback
from ._weak_callback import (
    StrongFunction,
    WeakCallback,
    WeakSetattr,
    WeakSetitem,
    weak_callback,
)

if TYPE_CHECKING:
    from ._group import EmissionInfo
    from ._weak_callback import RefErrorChoice

    # single function that does all the work of reducing an iterable of args
    # to a single args
    ReducerOneArg = Callable[[Iterable[tuple]], tuple]
    # function that takes two args tuples. it will be passed to itertools.reduce
    ReducerTwoArgs = Callable[[tuple, tuple], tuple]
    ReducerFunc = Union[ReducerOneArg, ReducerTwoArgs]

__all__ = ["Signal", "SignalInstance", "_compiled"]
_NULL = object()
F = TypeVar("F", bound=Callable)
RECURSION_LIMIT = sys.getrecursionlimit()


class Signal:
    """Declares a signal emitter on a class.

    This is class implements the [descriptor
    protocol](https://docs.python.org/3/howto/descriptor.html#descriptorhowto)
    and is designed to be used as a class attribute, with the supported signature types
    provided in the constructor:

    ```python
    from psygnal import Signal

    class MyEmitter:
        changed = Signal(int)

    def receiver(arg: int):
        print("new value:", arg)

    emitter = MyEmitter()
    emitter.changed.connect(receiver)
    emitter.changed.emit(1)  # prints 'new value: 1'
    ```

    !!! note

        in the example above, `MyEmitter.changed` is an instance of `Signal`,
        and `emitter.changed` is an instance of `SignalInstance`.  See the
        documentation on [`SignalInstance`][psygnal.SignalInstance] for details
        on how to connect to and/or emit a signal on an instance of an object
        that has a `Signal`.


    Parameters
    ----------
    *types : Union[Type[Any], Signature]
        A sequence of individual types, or a *single* [`inspect.Signature`][] object.
    description : str
        Optional descriptive text for the signal.  (not used internally).
    name : Optional[str]
        Optional name of the signal. If it is not specified then the name of the
        class attribute that is bound to the signal will be used. default None
    check_nargs_on_connect : bool
        Whether to check the number of positional args against `signature` when
        connecting a new callback. This can also be provided at connection time using
        `.connect(..., check_nargs=True)`. By default, True.
    check_types_on_connect : bool
        Whether to check the callback parameter types against `signature` when
        connecting a new callback. This can also be provided at connection time using
        `.connect(..., check_types=True)`. By default, False.
    """

    # _signature: Signature  # callback signature for this signal

    _current_emitter: ClassVar[SignalInstance | None] = None

    def __init__(
        self,
        *types: type[Any] | Signature,
        description: str = "",
        name: str | None = None,
        check_nargs_on_connect: bool = True,
        check_types_on_connect: bool = False,
        slotted: bool = False,
    ) -> None:
        self._name = name
        self.description = description
        self._check_nargs_on_connect = check_nargs_on_connect
        self._check_types_on_connect = check_types_on_connect
        self._signal_instance_class: type[SignalInstance] = SignalInstance
        self._signal_instances: dict[int, SignalInstance] = {}
        self._slotted_owner = slotted

        if types and isinstance(types[0], Signature):
            self._signature = types[0]
            if len(types) > 1:
                warnings.warn(
                    "Only a single argument is accepted when directly providing a"
                    f" `Signature`.  These args were ignored: {types[1:]}",
                    stacklevel=2,
                )
        else:
            self._signature = _build_signature(*cast("tuple[Type[Any], ...]", types))

    @property
    def signature(self) -> Signature:
        """[Signature][inspect.Signature] supported by this Signal."""
        return self._signature

    def __set_name__(self, owner: type[Any], name: str) -> None:
        """Set name of signal when declared as a class attribute on `owner`."""
        if self._name is None:
            self._name = name

    @overload
    def __get__(self, instance: None, owner: type[Any] | None = None) -> Signal:
        ...  # pragma: no cover

    @overload
    def __get__(self, instance: Any, owner: type[Any] | None = None) -> SignalInstance:
        ...  # pragma: no cover

    def __get__(
        self, instance: Any, owner: type[Any] | None = None
    ) -> Signal | SignalInstance:
        """Get signal instance.

        This is called when accessing a Signal instance.  If accessed as an
        attribute on the class `owner`, instance, will be `None`.  Otherwise,
        if `instance` is not None, we're being accessed on an instance of `owner`.

            class Emitter:
                signal = Signal()

            e = Emitter()

            E.signal  # instance will be None, owner will be Emitter
            e.signal  # instance will be e, owner will be Emitter

        Returns
        -------
        Signal or SignalInstance
            Depending on how this attribute is accessed.
        """
        if instance is None:
            return self
        signal_instance = self._get_signal_instance(instance)

        # instead of caching this signal instance on self, we just assign it
        # to instance.name ... this essentially breaks the descriptor,
        # (i.e. __get__ will never again be called for this instance, and we have no
        # idea how many instances are out there),
        # but it allows us to prevent creating a key for this instance (which may
        # not be hashable or weak-referenceable), and also provides a significant
        # speedup on attribute access (affecting everything).
        # (note, this is the same mechanism used in the `cached_property` decorator)
        if not self._slotted_owner:
            try:
                name = cast("str", self._name)
                setattr(instance, name, signal_instance)
            except AttributeError as e:
                if hasattr(owner, "__slots__"):
                    self._slotted_owner = True
                else:
                    raise AttributeError(  # pragma: no cover
                        "An attempt to cache a SignalInstance on instance "
                        f"{instance} failed. Please report this with your use case at "
                        "https://github.com/pyapp-kit/psygnal/issues."
                    ) from e

        return signal_instance

    def _get_signal_instance(self, instance: Any) -> SignalInstance:
        if instance is None:
            raise ValueError(
                "The instance to attach to the SignalInstance should not be None."
            )

        id_ = id(instance)
        if id_ not in self._signal_instances:
            name = cast("str", self._name)
            self._signal_instances[id_] = self._signal_instance_class(
                self.signature,
                instance=instance,
                name=name,
                check_nargs_on_connect=self._check_nargs_on_connect,
                check_types_on_connect=self._check_types_on_connect,
            )

        return self._signal_instances[id_]

    @classmethod
    @contextmanager
    def _emitting(cls, emitter: SignalInstance) -> Iterator[None]:
        """Context that sets the sender on a receiver object while emitting a signal."""
        previous, cls._current_emitter = cls._current_emitter, emitter
        try:
            yield
        finally:
            cls._current_emitter = previous

    @classmethod
    def current_emitter(cls) -> SignalInstance | None:
        """Return currently emitting `SignalInstance`, if any.

        This will typically be used in a callback.

        Examples
        --------
        ```python
        from psygnal import Signal

        def my_callback():
            source = Signal.current_emitter()
        ```
        """
        return cls._current_emitter

    @classmethod
    def sender(cls) -> Any:
        """Return currently emitting object, if any.

        This will typically be used in a callback.
        """
        return getattr(cls._current_emitter, "instance", None)


_empty_signature = Signature()


@mypyc_attr(allow_interpreted_subclasses=True)
class SignalInstance:
    """A signal instance (optionally) bound to an object.

    In most cases, users will not create a `SignalInstance` directly -- instead
    creating a [Signal][psygnal.Signal] class attribute.  This object will be
    instantiated by the `Signal.__get__` method (i.e. the descriptor protocol),
    when a `Signal` instance is accessed from an *instance* of a class with `Signal`
    attribute.

    However, it is the `SignalInstance` that you will most often be interacting
    with when you access the name of a `Signal` on an instance -- so understanding
    the `SignalInstance` API is key to using psygnal.

    ```python
    class Emitter:
        signal = Signal()

    e = Emitter()

    # when accessed on an *instance* of Emitter,
    # the signal attribute will be a SignalInstance
    e.signal

    # This is what you will use to connect your callbacks
    e.signal.connect(some_callback)
    ```

    Parameters
    ----------
    signature : Optional[inspect.Signature]
        The signature that this signal accepts and will emit, by default `Signature()`.
    instance : Optional[Any]
        An object to which this signal is bound. Normally this will be provided by the
        `Signal.__get__` method (see above).  However, an unbound `SignalInstance`
        may also be created directly. by default `None`.
    name : Optional[str]
        An optional name for this signal.  Normally this will be provided by the
        `Signal.__get__` method. by default `None`
    check_nargs_on_connect : bool
        Whether to check the number of positional args against `signature` when
        connecting a new callback. This can also be provided at connection time using
        `.connect(..., check_nargs=True)`. By default, True.
    check_types_on_connect : bool
        Whether to check the callback parameter types against `signature` when
        connecting a new callback. This can also be provided at connection time using
        `.connect(..., check_types=True)`. By default, False.

    Raises
    ------
    TypeError
        If `signature` is neither an instance of `inspect.Signature`, or a `tuple`
        of types.
    """

    _is_blocked: bool = False
    _is_paused: bool = False
    _debug_hook: ClassVar[Callable[[EmissionInfo], None] | None] = None

    def __init__(
        self,
        signature: Signature | tuple = _empty_signature,
        *,
        instance: Any = None,
        name: str | None = None,
        check_nargs_on_connect: bool = True,
        check_types_on_connect: bool = False,
    ) -> None:
        self._name = name
        self._instance: Callable = self._instance_ref(instance)
        self._args_queue: list[tuple] = []  # filled when paused

        if isinstance(signature, (list, tuple)):
            signature = _build_signature(*signature)
        elif not isinstance(signature, Signature):  # pragma: no cover
            raise TypeError(
                "`signature` must be either a sequence of types, or an "
                "instance of `inspect.Signature`"
            )

        self._signature = signature
        self._check_nargs_on_connect = check_nargs_on_connect
        self._check_types_on_connect = check_types_on_connect
        self._slots: list[WeakCallback] = []
        self._is_blocked: bool = False
        self._is_paused: bool = False
        self._lock = threading.RLock()
        self._emit_queue: list[tuple] = []

    @staticmethod
    def _instance_ref(instance: Any) -> Callable[[], Any]:
        if instance is None:
            return lambda: None

        try:
            return weakref.ref(instance)
        except TypeError:
            # fall back to strong reference if instance is not weak-referenceable
            return lambda: instance

    @property
    def signature(self) -> Signature:
        """Signature supported by this `SignalInstance`."""
        return self._signature

    @property
    def instance(self) -> Any:
        """Object that emits this `SignalInstance`."""
        return self._instance()

    @property
    def name(self) -> str:
        """Name of this `SignalInstance`."""
        return self._name or ""

    def __repr__(self) -> str:
        """Return repr."""
        name = f" {self._name!r}" if self._name else ""
        instance = f" on {self.instance!r}" if self.instance is not None else ""
        return f"<{type(self).__name__}{name}{instance}>"

    @overload
    def connect(
        self,
        *,
        thread: threading.Thread | Literal["main", "current"] | None = ...,
        check_nargs: bool | None = ...,
        check_types: bool | None = ...,
        unique: bool | str = ...,
        max_args: int | None = None,
        on_ref_error: RefErrorChoice = ...,
    ) -> Callable[[F], F]:
        ...  # pragma: no cover

    @overload
    def connect(
        self,
        slot: F,
        *,
        thread: threading.Thread | Literal["main", "current"] | None = ...,
        check_nargs: bool | None = ...,
        check_types: bool | None = ...,
        unique: bool | str = ...,
        max_args: int | None = None,
        on_ref_error: RefErrorChoice = ...,
    ) -> F:
        ...  # pragma: no cover

    def connect(
        self,
        slot: F | None = None,
        *,
        thread: threading.Thread | Literal["main", "current"] | None = None,
        check_nargs: bool | None = None,
        check_types: bool | None = None,
        unique: bool | str = False,
        max_args: int | None = None,
        on_ref_error: RefErrorChoice = "warn",
    ) -> Callable[[F], F] | F:
        """Connect a callback (`slot`) to this signal.

        `slot` is compatible if:

        * it requires no more than the number of positional arguments emitted by this
          `SignalInstance`.  (It *may* require less)
        * it has no *required* keyword arguments (keyword only arguments that have
          no default).
        * if `check_types` is `True`, the parameter types in the callback signature must
          match the signature of this `SignalInstance`.

        This method may be used as a decorator.

        ```python
        @signal.connect
        def my_function():
            ...
        ```

        !!!important
            If a signal is connected with `thread != None`, then it is up to the user
            to ensure that `psygnal.emit_queued` is called, or that one of the backend
            convenience functions is used (e.g. `psygnal.qt.start_emitting_from_queue`).
            Otherwise, callbacks that are connected to signals that are emitted from
            another thread will never be called.

        Parameters
        ----------
        slot : Callable
            A callable to connect to this signal.  If the callable accepts less
            arguments than the signature of this slot, then they will be discarded when
            calling the slot.
        check_nargs : Optional[bool]
            If `True` and the provided `slot` requires more positional arguments than
            the signature of this Signal, raise `TypeError`. by default `True`.
        thread: Thread | Literal["main", "current"] | None
            If `None` (the default), this slot will be invoked immediately when a signal
            is emitted, from whatever thread emitted the signal. If a thread object is
            provided, then the callback will only be immediately invoked if the signal
            is emitted from that thread.  Otherwise, the callback will be added to a
            queue. **Note!**, when using the `thread` parameter, the user is responsible
            for calling `psygnal.emit_queued()` in the corresponding thread, otherwise
            the slot will never be invoked. (See note above). (The strings `"main"` and
            `"current"` are also accepted, and will be interpreted as the
            `threading.main_thread()` and `threading.current_thread()`, respectively).
        check_types : Optional[bool]
            If `True`, An additional check will be performed to make sure that types
            declared in the slot signature are compatible with the signature
            declared by this signal, by default `False`.
        unique : Union[bool, str, None]
            If `True`, returns without connecting if the slot has already been
            connected.  If the literal string "raise" is passed to `unique`, then a
            `ValueError` will be raised if the slot is already connected.
            By default `False`.
        max_args : Optional[int]
            If provided, `slot` will be called with no more more than `max_args` when
            this SignalInstance is emitted.  (regardless of how many arguments are
            emitted).
        on_ref_error : {'raise', 'warn', 'ignore'}, optional
            What to do if a weak reference cannot be created.  If 'raise', a
            ReferenceError will be raised.  If 'warn' (default), a warning will be
            issued and a strong-reference will be used. If 'ignore' a strong-reference
            will be used (silently).

        Raises
        ------
        TypeError
            If a non-callable object is provided.
        ValueError
            If the provided slot fails validation, either due to mismatched positional
            argument requirements, or failed type checking.
        ValueError
            If `unique` is `True` and `slot` has already been connected.
        """
        if check_nargs is None:
            check_nargs = self._check_nargs_on_connect
        if check_types is None:
            check_types = self._check_types_on_connect

        def _wrapper(
            slot: F,
            max_args: int | None = max_args,
            _on_ref_err: RefErrorChoice = on_ref_error,
        ) -> F:
            if not callable(slot):
                raise TypeError(f"Cannot connect to non-callable object: {slot}")

            with self._lock:
                if unique and slot in self:
                    if unique == "raise":
                        raise ValueError(
                            "Slot already connect. Use `connect(..., unique=False)` "
                            "to allow duplicate connections"
                        )
                    return slot

                slot_sig: Signature | None = None
                if check_nargs and (max_args is None):
                    slot_sig, max_args, isqt = self._check_nargs(slot, self.signature)
                    if isqt:
                        _on_ref_err = "ignore"
                if check_types:
                    slot_sig = slot_sig or signature(slot)
                    if not _parameter_types_match(slot, self.signature, slot_sig):
                        extra = f"- Slot types {slot_sig} do not match types in signal."
                        self._raise_connection_error(slot, extra)

                cb = weak_callback(
                    slot,
                    max_args=max_args,
                    finalize=self._try_discard,
                    on_ref_error=_on_ref_err,
                )
                if thread is not None:
                    cb = QueuedCallback(cb, thread=thread)
                self._append_slot(cb)
            return slot

        return _wrapper if slot is None else _wrapper(slot)

    def _append_slot(self, slot: WeakCallback) -> None:
        """Append a slot to the list of slots."""
        # implementing this as a method allows us to override/extend it in subclasses
        self._slots.append(slot)

    def _remove_slot(self, slot: Literal["all"] | int | WeakCallback) -> None:
        """Remove a slot from the list of slots."""
        # implementing this as a method allows us to override/extend it in subclasses
        if slot == "all":
            self._slots.clear()
        elif isinstance(slot, int):
            self._slots.pop(slot)
        else:
            self._slots.remove(cast("WeakCallback", slot))

    def _try_discard(self, callback: WeakCallback, missing_ok: bool = True) -> None:
        """Try to discard a callback from the list of slots.

        Parameters
        ----------
        callback : WeakCallback
            A callback to discard.
        missing_ok : bool, optional
            If `True`, do not raise an error if the callback is not found in the list.
        """
        try:
            self._remove_slot(callback)
        except ValueError:
            if not missing_ok:
                raise

    def connect_setattr(
        self,
        obj: object,
        attr: str,
        maxargs: int | None | object = _NULL,
        *,
        on_ref_error: RefErrorChoice = "warn",
    ) -> WeakCallback[None]:
        """Bind an object attribute to the emitted value of this signal.

        Equivalent to calling `self.connect(functools.partial(setattr, obj, attr))`,
        but with additional weakref safety (i.e. a strong reference to `obj` will not
        be retained). The return object can be used to
        [`disconnect()`][psygnal.SignalInstance.disconnect], (or you can use
        [`disconnect_setattr()`][psygnal.SignalInstance.disconnect_setattr]).

        Parameters
        ----------
        obj : object
            An object.
        attr : str
            The name of an attribute on `obj` that should be set to the value of this
            signal when emitted.
        maxargs : Optional[int]
            max number of positional args to accept
        on_ref_error: {'raise', 'warn', 'ignore'}, optional
            What to do if a weak reference cannot be created.  If 'raise', a
            ReferenceError will be raised.  If 'warn' (default), a warning will be
            issued and a strong-reference will be used. If 'ignore' a strong-reference
            will be used (silently).

        Returns
        -------
        Tuple
            (weakref.ref, name, callable).  Reference to the object, name of the
            attribute, and setattr closure.  Can be used to disconnect the slot.

        Raises
        ------
        ValueError
            If this is not a single-value signal
        AttributeError
            If `obj` has no attribute `attr`.

        Examples
        --------
        >>> class T:
        ...     sig = Signal(int)
        ...
        >>> class SomeObj:
        ...     x = 1
        ...
        >>> t = T()
        >>> my_obj = SomeObj()
        >>> t.sig.connect_setattr(my_obj, 'x')
        >>> t.sig.emit(5)
        >>> assert my_obj.x == 5
        """
        if maxargs is _NULL:
            warnings.warn(
                "The default value of maxargs will change from `None` to `1` in"
                "version 0.11. To silence this warning, provide an explicit value for "
                "maxargs (`None` for current behavior, `1` for future behavior).",
                FutureWarning,
                stacklevel=2,
            )
            maxargs = None

        if not hasattr(obj, attr):
            raise AttributeError(f"Object {obj} has no attribute {attr!r}")

        with self._lock:
            caller = WeakSetattr(
                obj,
                attr,
                max_args=cast("int | None", maxargs),
                finalize=self._try_discard,
                on_ref_error=on_ref_error,
            )
            self._append_slot(caller)
        return caller

    def disconnect_setattr(
        self, obj: object, attr: str, missing_ok: bool = True
    ) -> None:
        """Disconnect a previously connected attribute setter.

        Parameters
        ----------
        obj : object
            An object.
        attr : str
            The name of an attribute on `obj` that was previously used for
            `connect_setattr`.
        missing_ok : bool
            If `False` and the provided `slot` is not connected, raises `ValueError`.
            by default `True`

        Raises
        ------
        ValueError
            If `missing_ok` is `True` and no attribute setter is connected.
        """
        # sourcery skip: merge-nested-ifs, use-next
        with self._lock:
            cb = WeakSetattr(obj, attr, on_ref_error="ignore")
            self._try_discard(cb, missing_ok)

    def connect_setitem(
        self,
        obj: object,
        key: str,
        maxargs: int | None | object = _NULL,
        *,
        on_ref_error: RefErrorChoice = "warn",
    ) -> WeakCallback[None]:
        """Bind a container item (such as a dict key) to emitted value of this signal.

        Equivalent to calling `self.connect(functools.partial(obj.__setitem__, attr))`,
        but with additional weakref safety (i.e. a strong reference to `obj` will not
        be retained). The return object can be used to
        [`disconnect()`][psygnal.SignalInstance.disconnect], (or you can use
        [`disconnect_setitem()`][psygnal.SignalInstance.disconnect_setitem]).

        Parameters
        ----------
        obj : object
            An object.
        key : str
            Name of the key in `obj` that should be set to the value of this
            signal when emitted
        maxargs : Optional[int]
            max number of positional args to accept
        on_ref_error: {'raise', 'warn', 'ignore'}, optional
            What to do if a weak reference cannot be created.  If 'raise', a
            ReferenceError will be raised.  If 'warn' (default), a warning will be
            issued and a strong-reference will be used. If 'ignore' a strong-reference
            will be used (silently).

        Returns
        -------
        Tuple
            (weakref.ref, name, callable).  Reference to the object, name of the
            attribute, and setitem closure.  Can be used to disconnect the slot.

        Raises
        ------
        ValueError
            If this is not a single-value signal
        TypeError
            If `obj` does not support __setitem__.

        Examples
        --------
        >>> class T:
        ...     sig = Signal(int)
        ...
        >>> t = T()
        >>> my_obj = dict()
        >>> t.sig.connect_setitem(my_obj, 'x')
        >>> t.sig.emit(5)
        >>> assert my_obj == {'x': 5}
        """
        if maxargs is _NULL:
            warnings.warn(
                "The default value of maxargs will change from `None` to `1` in"
                "version 0.11. To silence this warning, provide an explicit value for "
                "maxargs (`None` for current behavior, `1` for future behavior).",
                FutureWarning,
                stacklevel=2,
            )
            maxargs = None

        if not hasattr(obj, "__setitem__"):
            raise TypeError(f"Object {obj} does not support __setitem__")

        with self._lock:
            caller = WeakSetitem(
                obj,
                key,
                max_args=cast("int | None", maxargs),
                finalize=self._try_discard,
                on_ref_error=on_ref_error,
            )
            self._append_slot(caller)

        return caller

    def disconnect_setitem(
        self, obj: object, key: str, missing_ok: bool = True
    ) -> None:
        """Disconnect a previously connected item setter.

        Parameters
        ----------
        obj : object
            An object.
        key : str
            The name of a key in `obj` that was previously used for
            `connect_setitem`.
        missing_ok : bool
            If `False` and the provided `slot` is not connected, raises `ValueError`.
            by default `True`

        Raises
        ------
        ValueError
            If `missing_ok` is `True` and no item setter is connected.
        """
        if not hasattr(obj, "__setitem__"):
            raise TypeError(f"Object {obj} does not support __setitem__")

        # sourcery skip: merge-nested-ifs, use-next
        with self._lock:
            caller = WeakSetitem(obj, key, on_ref_error="ignore")
            self._try_discard(caller, missing_ok)

    def _check_nargs(
        self, slot: Callable, spec: Signature
    ) -> tuple[Signature | None, int | None, bool]:
        """Make sure slot is compatible with signature.

        Also returns the maximum number of arguments that we can pass to the slot

        Returns
        -------
        slot_sig : Signature | None
            The signature of the slot, or None if it could not be determined.
        maxargs : int | None
            The maximum number of arguments that we can pass to the slot.
        is_qt : bool
            Whether the slot is a Qt slot.
        """
        try:
            slot_sig = _get_signature_possibly_qt(slot)
        except ValueError as e:
            warnings.warn(
                f"{e}. To silence this warning, connect with " "`check_nargs=False`",
                stacklevel=2,
            )
            return None, None, False
        try:
            minargs, maxargs = _acceptable_posarg_range(slot_sig)
        except ValueError as e:
            if isinstance(slot, partial):
                raise ValueError(
                    f"{e}. (Note: prefer using positional args with "
                    "functools.partials when possible)."
                ) from e
            raise

        # if `slot` requires more arguments than we will provide, raise.
        if minargs > (n_spec_params := len(spec.parameters)):
            extra = (
                f"- Slot requires at least {minargs} positional "
                f"arguments, but spec only provides {n_spec_params}"
            )
            self._raise_connection_error(slot, extra)

        return None if isinstance(slot_sig, str) else slot_sig, maxargs, True

    def _raise_connection_error(self, slot: Callable, extra: str = "") -> NoReturn:
        name = getattr(slot, "__name__", str(slot))
        msg = f"Cannot connect slot {name!r} with signature: {signature(slot)}:\n"
        msg += extra
        msg += f"\n\nAccepted signature: {self.signature}"
        raise ValueError(msg)

    def _slot_index(self, slot: Callable) -> int:
        """Get index of `slot` in `self._slots`.  Return -1 if not connected."""
        with self._lock:
            normed = weak_callback(slot, on_ref_error="ignore")
            # NOTE:
            # the == method here relies on the __eq__ method of each SlotCaller subclass
            return next((i for i, s in enumerate(self._slots) if s == normed), -1)

    def disconnect(self, slot: Callable | None = None, missing_ok: bool = True) -> None:
        """Disconnect slot from signal.

        Parameters
        ----------
        slot : callable, optional
            The specific slot to disconnect.  If `None`, all slots will be disconnected,
            by default `None`
        missing_ok : Optional[bool]
            If `False` and the provided `slot` is not connected, raises `ValueError.
            by default `True`

        Raises
        ------
        ValueError
            If `slot` is not connected and `missing_ok` is False.
        """
        with self._lock:
            if slot is None:
                # NOTE: clearing an empty list is actually a RuntimeError in Qt
                self._remove_slot("all")
                return

            idx = self._slot_index(slot)
            if idx != -1:
                self._remove_slot(idx)
            elif not missing_ok:
                raise ValueError(f"slot is not connected: {slot}")

    def __contains__(self, slot: Callable) -> bool:
        """Return `True` if slot is connected."""
        return self._slot_index(slot) >= 0

    def __len__(self) -> int:
        """Return number of connected slots."""
        return len(self._slots)

    def emit(
<<<<<<< HEAD
        self,
        *args: Any,
        check_nargs: bool = False,
        check_types: bool = False,
        asynchronous: Literal[False] = False,
    ) -> None:
        ...  # pragma: no cover

    @overload
    def emit(
        self,
        *args: Any,
        check_nargs: bool = False,
        check_types: bool = False,
        asynchronous: Literal[True],
    ) -> EmitThread | None:
        # will return `None` if emitter is blocked
        ...  # pragma: no cover

    def emit(
        self,
        *args: Any,
        check_nargs: bool = False,
        check_types: bool = False,
        asynchronous: bool = False,
    ) -> EmitThread | None:
=======
        self, *args: Any, check_nargs: bool = False, check_types: bool = False
    ) -> None:
>>>>>>> 53a5fb78
        """Emit this signal with arguments `args`.

        !!! note

            `check_args` and `check_types` both add overhead when calling emit.

        Parameters
        ----------
        *args : Any
            These arguments will be passed when calling each slot (unless the slot
            accepts fewer arguments, in which case extra args will be discarded.)
        check_nargs : bool
            If `False` and the provided arguments cannot be successfully bound to the
            signature of this Signal, raise `TypeError`.  Incurs some overhead.
            by default False.
        check_types : bool
            If `False` and the provided arguments do not match the types declared by
            the signature of this Signal, raise `TypeError`.  Incurs some overhead.
            by default False.

        Raises
        ------
        TypeError
            If `check_nargs` and/or `check_types` are `True`, and the corresponding
            checks fail.
        """
        if self._is_blocked:
            return None

        if check_nargs:
            try:
                self.signature.bind(*args)
            except TypeError as e:
                raise TypeError(
                    f"Cannot emit args {args} from signal {self!r} with "
                    f"signature {self.signature}:\n{e}"
                ) from e

        if check_types and not _parameter_types_match(
            lambda: None, self.signature, _build_signature(*[type(a) for a in args])
        ):
            raise TypeError(
                f"Types provided to '{self.name}.emit' "
                f"{tuple(type(a).__name__ for a in args)} do not match signal "
                f"signature: {self.signature}"
            )

        if self._is_paused:
            self._args_queue.append(args)
            return None

        if SignalInstance._debug_hook is not None:
            from ._group import EmissionInfo

            SignalInstance._debug_hook(EmissionInfo(self, args))

        self._run_emit_loop(args)
        return None

<<<<<<< HEAD
    @overload
    def __call__(
        self,
        *args: Any,
        check_nargs: bool = False,
        check_types: bool = False,
        asynchronous: Literal[False] = False,
    ) -> None:
        ...  # pragma: no cover

    @overload
    def __call__(
        self,
        *args: Any,
        check_nargs: bool = False,
        check_types: bool = False,
        asynchronous: Literal[True],
    ) -> EmitThread | None:
        # will return `None` if emitter is blocked
        ...  # pragma: no cover

=======
>>>>>>> 53a5fb78
    def __call__(
        self, *args: Any, check_nargs: bool = False, check_types: bool = False
    ) -> None:
        """Alias for `emit()`."""
        return self.emit(
            *args,
            check_nargs=check_nargs,
            check_types=check_types,
        )

    def _run_emit_loop(self, args: tuple[Any, ...]) -> None:
        # allow receiver to query sender with Signal.current_emitter()
        with self._lock:
            self._emit_queue.append(args)

            if len(self._emit_queue) > 1:
                return None
            try:
                with Signal._emitting(self):
                    i = 0
                    while i < len(self._emit_queue):
                        args = self._emit_queue[i]
                        for caller in self._slots:
                            caller.cb(args)
                            if len(self._emit_queue) > RECURSION_LIMIT:
                                raise RecursionError
                        i += 1
            except RecursionError as e:
                raise RecursionError(
                    f"RecursionError in {caller.slot_repr()} when "
                    f"emitting signal {self.name!r} with args {args}"
                ) from e
            except Exception as e:
                raise EmitLoopError(cb=caller, args=args, exc=e, signal=self) from e
            finally:
                self._emit_queue.clear()

        return None

    def block(self, exclude: Iterable[str | SignalInstance] = ()) -> None:
        """Block this signal from emitting.

        NOTE: the `exclude` argument is only for SignalGroup subclass, but we
        have to include it here to make mypyc happy.
        """
        self._is_blocked = True

    def unblock(self) -> None:
        """Unblock this signal, allowing it to emit."""
        self._is_blocked = False

    def blocked(self) -> ContextManager[None]:
        """Context manager to temporarily block this signal.

        Useful if you need to temporarily block all emission of a given signal,
        (for example, to avoid a recursive signal loop)

        Examples
        --------
        ```python
        class MyEmitter:
            changed = Signal()

            def make_a_change(self):
                self.changed.emit()

        obj = MyEmitter()

        with obj.changed.blocked()
            obj.make_a_change()  # will NOT emit a changed signal.
        ```
        """
        return _SignalBlocker(self)

    def pause(self) -> None:
        """Pause all emission and collect *args tuples from emit().

        args passed to `emit` will be collected and re-emitted when `resume()` is
        called. For a context manager version, see `paused()`.
        """
        self._is_paused = True

    def resume(self, reducer: ReducerFunc | None = None, initial: Any = _NULL) -> None:
        """Resume (unpause) this signal, emitting everything in the queue.

        Parameters
        ----------
        reducer : Callable | None
            A optional function to reduce the args collected while paused into a single
            emitted group of args.  If not provided, all emissions will be re-emitted
            as they were collected when the signal is resumed. May be:

            - a function that takes two args tuples and returns a single args tuple.
              This will be passed to `functools.reduce` and is expected to reduce all
              collected/emitted args into a single tuple.
              For example, three `emit(1)` events would be reduced and re-emitted as
              follows: `self.emit(*functools.reduce(reducer, [(1,), (1,), (1,)]))`
            - a function that takes a single argument (an iterable of args tuples) and
              returns a tuple (the reduced args). This will be *not* be passed to
              `functools.reduce`. If `reducer` is a function that takes a single
              argument, `initial` will be ignored.
        initial: any, optional
            initial value to pass to `functools.reduce`

        Examples
        --------
        >>> class T:
        ...     sig = Signal(int)
        >>> t = T()
        >>> t.sig.pause()
        >>> t.sig.emit(1)
        >>> t.sig.emit(2)
        >>> t.sig.emit(3)
        >>> t.sig.resume(lambda a, b: (a[0].union(set(b)),), (set(),))
        >>> # results in t.sig.emit({1, 2, 3})
        """
        self._is_paused = False
        # not sure why this attribute wouldn't be set, but when resuming in
        # EventedModel.update, it may be undefined (as seen in tests)
        if not getattr(self, "_args_queue", None):
            return
        if len(self._slots) == 0:
            self._args_queue.clear()
            return

        if reducer is not None:
            if len(inspect.signature(reducer).parameters) == 1:
                args = cast("ReducerOneArg", reducer)(self._args_queue)
            else:
                reducer = cast("ReducerTwoArgs", reducer)
                if initial is _NULL:
                    args = reduce(reducer, self._args_queue)
                else:
                    args = reduce(reducer, self._args_queue, initial)
            self._run_emit_loop(args)
        else:
            for args in self._args_queue:
                self._run_emit_loop(args)
        self._args_queue.clear()

    def paused(
        self, reducer: ReducerFunc | None = None, initial: Any = _NULL
    ) -> ContextManager[None]:
        """Context manager to temporarily pause this signal.

        Parameters
        ----------
        reducer : Callable | None
            A optional function to reduce the args collected while paused into a single
            emitted group of args.  If not provided, all emissions will be re-emitted
            as they were collected when the signal is resumed. May be:

            - a function that takes two args tuples and returns a single args tuple.
              This will be passed to `functools.reduce` and is expected to reduce all
              collected/emitted args into a single tuple.
              For example, three `emit(1)` events would be reduced and re-emitted as
              follows: `self.emit(*functools.reduce(reducer, [(1,), (1,), (1,)]))`
            - a function that takes a single argument (an iterable of args tuples) and
              returns a tuple (the reduced args). This will be *not* be passed to
              `functools.reduce`. If `reducer` is a function that takes a single
              argument, `initial` will be ignored.
        initial: any, optional
            initial value to pass to `functools.reduce`

        Examples
        --------
        >>> with obj.signal.paused(lambda a, b: (a[0].union(set(b)),), (set(),)):
        ...     t.sig.emit(1)
        ...     t.sig.emit(2)
        ...     t.sig.emit(3)
        >>> # results in obj.signal.emit({1, 2, 3})
        """
        return _SignalPauser(self, reducer, initial)

    def __getstate__(self) -> dict:
        """Return dict of current state, for pickle."""
        attrs = (
            "_signature",
            "_name",
            "_is_blocked",
            "_is_paused",
            "_args_queue",
            "_check_nargs_on_connect",
            "_check_types_on_connect",
            "_emit_queue",
        )
        dd = {slot: getattr(self, slot) for slot in attrs}
        dd["_instance"] = self._instance()
        dd["_slots"] = [x for x in self._slots if isinstance(x, StrongFunction)]
        if len(self._slots) > len(dd["_slots"]):
            warnings.warn(
                "Pickling a SignalInstance does not copy connected weakly referenced "
                "slots.",
                stacklevel=2,
            )

        return dd

    def __setstate__(self, state: dict) -> None:
        """Restore state from pickle."""
        # don't use __dict__, mypyc doesn't have it
        for k, v in state.items():
            if k == "_instance":
                self._instance = self._instance_ref(v)
            else:
                setattr(self, k, v)
        self._lock = threading.RLock()


class _SignalBlocker:
    """Context manager to block and unblock a signal."""

    def __init__(
        self, signal: SignalInstance, exclude: Iterable[str | SignalInstance] = ()
    ) -> None:
        self._signal = signal
        self._exclude = exclude
        self._was_blocked = signal._is_blocked

    def __enter__(self) -> None:
        self._signal.block(exclude=self._exclude)

    def __exit__(self, *args: Any) -> None:
        if not self._was_blocked:
            self._signal.unblock()


class _SignalPauser:
    """Context manager to pause and resume a signal."""

    def __init__(
        self, signal: SignalInstance, reducer: ReducerFunc | None, initial: Any
    ) -> None:
        self._was_paused = signal._is_paused
        self._signal = signal
        self._reducer = reducer
        self._initial = initial

    def __enter__(self) -> None:
        self._signal.pause()

    def __exit__(self, *args: Any) -> None:
        if not self._was_paused:
            self._signal.resume(self._reducer, self._initial)


# #############################################################################
# #############################################################################


def signature(obj: Any) -> inspect.Signature:
    try:
        return inspect.signature(obj)
    except ValueError as e:
        with suppress(Exception):
            if not inspect.ismethod(obj):
                return _stub_sig(obj)
        raise e from e


_ANYSIG = Signature(
    [
        Parameter(name="args", kind=Parameter.VAR_POSITIONAL),
        Parameter(name="kwargs", kind=Parameter.VAR_KEYWORD),
    ]
)


@lru_cache(maxsize=None)
def _stub_sig(obj: Any) -> Signature:
    """Called as a backup when inspect.signature fails."""
    import builtins

    # this nonsense is here because it's hard to get the signature of mypyc-compiled
    # objects, but we still want to be able to connect a signal instance.
    if (
        type(getattr(obj, "__self__", None)) is SignalInstance
        and getattr(obj, "__name__", None) == "emit"
    ) or type(obj) is SignalInstance:
        # we won't reach this in testing because
        # Compiled functions don't trigger profiling and tracing hooks
        return _ANYSIG  # pragma: no cover

    # just a common case
    if obj is builtins.print:
        params = [
            Parameter(name="value", kind=Parameter.VAR_POSITIONAL),
            Parameter(name="sep", kind=Parameter.KEYWORD_ONLY, default=" "),
            Parameter(name="end", kind=Parameter.KEYWORD_ONLY, default="\n"),
            Parameter(name="file", kind=Parameter.KEYWORD_ONLY, default=None),
            Parameter(name="flush", kind=Parameter.KEYWORD_ONLY, default=False),
        ]
        return Signature(params)
    raise ValueError("unknown object")


def _build_signature(*types: type[Any]) -> Signature:
    params = [
        Parameter(name=f"p{i}", kind=Parameter.POSITIONAL_ONLY, annotation=t)
        for i, t in enumerate(types)
    ]
    return Signature(params)


# def f(a, /, b, c=None, *d, f=None, **g): print(locals())
#
# a: kind=POSITIONAL_ONLY,       default=Parameter.empty    # 1 required posarg
# b: kind=POSITIONAL_OR_KEYWORD, default=Parameter.empty    # 1 requires posarg
# c: kind=POSITIONAL_OR_KEYWORD, default=None               # 1 optional posarg
# d: kind=VAR_POSITIONAL,        default=Parameter.empty    # N optional posargs
# e: kind=KEYWORD_ONLY,          default=Parameter.empty    # 1 REQUIRED kwarg
# f: kind=KEYWORD_ONLY,          default=None               # 1 optional kwarg
# g: kind=VAR_KEYWORD,           default=Parameter.empty    # N optional kwargs


def _get_signature_possibly_qt(slot: Callable) -> Signature | str:
    # checking qt has to come first, since the signature of the emit method
    # of a Qt SignalInstance is just <Signature (*args: typing.Any) -> None>
    # https://bugreports.qt.io/browse/PYSIDE-1713
    sig = _guess_qtsignal_signature(slot)
    return signature(slot) if sig is None else sig


def _acceptable_posarg_range(
    sig: Signature | str, forbid_required_kwarg: bool = True
) -> tuple[int, int | None]:
    """Return tuple of (min, max) accepted positional arguments.

    Parameters
    ----------
    sig : Signature
        Signature object to evaluate
    forbid_required_kwarg : Optional[bool]
        Whether to allow required KEYWORD_ONLY parameters. by default True.

    Returns
    -------
    arg_range : Tuple[int, int]
        minimum, maximum number of acceptable positional arguments

    Raises
    ------
    ValueError
        If the signature has a required keyword_only parameter and
        `forbid_required_kwarg` is `True`.
    """
    if isinstance(sig, str):
        if "(" not in sig:  # pragma: no cover
            raise ValueError(f"Unrecognized string signature format: {sig!r}")
        inner = sig.split("(", 1)[1].split(")", 1)[0]
        minargs = maxargs = inner.count(",") + 1 if inner else 0
        return minargs, maxargs

    required = 0
    optional = 0
    posargs_unlimited = False
    _pos_required = {Parameter.POSITIONAL_ONLY, Parameter.POSITIONAL_OR_KEYWORD}
    for param in sig.parameters.values():
        if param.kind in _pos_required:
            if param.default is Parameter.empty:
                required += 1
            else:
                optional += 1
        elif param.kind is Parameter.VAR_POSITIONAL:
            posargs_unlimited = True
        elif (
            param.kind is Parameter.KEYWORD_ONLY
            and param.default is Parameter.empty
            and forbid_required_kwarg
        ):
            raise ValueError(f"Unsupported KEYWORD_ONLY parameters in signature: {sig}")
    return (required, None if posargs_unlimited else required + optional)


def _parameter_types_match(
    function: Callable, spec: Signature, func_sig: Signature | None = None
) -> bool:
    """Return True if types in `function` signature match those in `spec`.

    Parameters
    ----------
    function : Callable
        A function to validate
    spec : Signature
        The Signature against which the `function` should be validated.
    func_sig : Signature, optional
        Signature for `function`, if `None`, signature will be inspected.
        by default None

    Returns
    -------
    bool
        True if the parameter types match.
    """
    fsig = func_sig or signature(function)

    func_hints: dict | None = None
    for f_param, spec_param in zip(fsig.parameters.values(), spec.parameters.values()):
        f_anno = f_param.annotation
        if f_anno is fsig.empty:
            # if function parameter is not type annotated, allow it.
            continue

        if isinstance(f_anno, str):
            if func_hints is None:
                func_hints = get_type_hints(function)
            f_anno = func_hints.get(f_param.name)

        if not _is_subclass(f_anno, spec_param.annotation):
            return False
    return True


def _is_subclass(left: type[Any], right: type) -> bool:
    """Variant of issubclass with support for unions."""
    if not isclass(left) and get_origin(left) is Union:
        return any(issubclass(i, right) for i in get_args(left))
    return issubclass(left, right)


def _guess_qtsignal_signature(obj: Any) -> str | None:
    """Return string signature if `obj` is a SignalInstance or Qt emit method.

    This is a bit of a hack, but we found no better way:
    https://stackoverflow.com/q/69976089/1631624
    https://bugreports.qt.io/browse/PYSIDE-1713
    """
    # on my machine, this takes ~700ns on PyQt5 and 8.7µs on PySide2
    type_ = type(obj)
    if "pyqtBoundSignal" in type_.__name__:
        return cast("str", obj.signal)
    qualname = getattr(obj, "__qualname__", "")
    if qualname == "pyqtBoundSignal.emit":
        return cast("str", obj.__self__.signal)

    # note: this IS all actually covered in tests... but only in the Qt tests,
    # so it (annoyingly) briefly looks like it fails coverage.
    if qualname == "SignalInstance.emit" and type_.__name__.startswith("builtin"):
        # we likely have the emit method of a SignalInstance
        # call it with ridiculous params to get the err
        return _ridiculously_call_emit(obj.__self__.emit)  # pragma: no cover
    if "SignalInstance" in type_.__name__ and "QtCore" in getattr(
        type_, "__module__", ""
    ):  # pragma: no cover
        return _ridiculously_call_emit(obj.emit)
    return None


_CRAZY_ARGS = (1,) * 255


# note: this IS all actually covered in tests... but only in the Qt tests,
# so it (annoyingly) briefly looks like it fails coverage.
def _ridiculously_call_emit(emitter: Any) -> str | None:  # pragma: no cover
    """Call SignalInstance emit() to get the signature from err message."""
    try:
        emitter(*_CRAZY_ARGS)
    except TypeError as e:
        if "only accepts" in str(e):
            return str(e).split("only accepts")[0].strip()
    return None  # pragma: no cover


_compiled: bool


def __getattr__(name: str) -> Any:
    if name == "_compiled":
        return hasattr(Signal, "__mypyc_attrs__")
    raise AttributeError(f"module {__name__!r} has no attribute {name!r}")<|MERGE_RESOLUTION|>--- conflicted
+++ resolved
@@ -149,12 +149,14 @@
             self._name = name
 
     @overload
-    def __get__(self, instance: None, owner: type[Any] | None = None) -> Signal:
-        ...  # pragma: no cover
+    def __get__(
+        self, instance: None, owner: type[Any] | None = None
+    ) -> Signal: ...  # pragma: no cover
 
     @overload
-    def __get__(self, instance: Any, owner: type[Any] | None = None) -> SignalInstance:
-        ...  # pragma: no cover
+    def __get__(
+        self, instance: Any, owner: type[Any] | None = None
+    ) -> SignalInstance: ...  # pragma: no cover
 
     def __get__(
         self, instance: Any, owner: type[Any] | None = None
@@ -395,8 +397,7 @@
         unique: bool | str = ...,
         max_args: int | None = None,
         on_ref_error: RefErrorChoice = ...,
-    ) -> Callable[[F], F]:
-        ...  # pragma: no cover
+    ) -> Callable[[F], F]: ...  # pragma: no cover
 
     @overload
     def connect(
@@ -409,8 +410,7 @@
         unique: bool | str = ...,
         max_args: int | None = None,
         on_ref_error: RefErrorChoice = ...,
-    ) -> F:
-        ...  # pragma: no cover
+    ) -> F: ...  # pragma: no cover
 
     def connect(
         self,
@@ -888,37 +888,8 @@
         return len(self._slots)
 
     def emit(
-<<<<<<< HEAD
-        self,
-        *args: Any,
-        check_nargs: bool = False,
-        check_types: bool = False,
-        asynchronous: Literal[False] = False,
-    ) -> None:
-        ...  # pragma: no cover
-
-    @overload
-    def emit(
-        self,
-        *args: Any,
-        check_nargs: bool = False,
-        check_types: bool = False,
-        asynchronous: Literal[True],
-    ) -> EmitThread | None:
-        # will return `None` if emitter is blocked
-        ...  # pragma: no cover
-
-    def emit(
-        self,
-        *args: Any,
-        check_nargs: bool = False,
-        check_types: bool = False,
-        asynchronous: bool = False,
-    ) -> EmitThread | None:
-=======
         self, *args: Any, check_nargs: bool = False, check_types: bool = False
     ) -> None:
->>>>>>> 53a5fb78
         """Emit this signal with arguments `args`.
 
         !!! note
@@ -978,30 +949,6 @@
         self._run_emit_loop(args)
         return None
 
-<<<<<<< HEAD
-    @overload
-    def __call__(
-        self,
-        *args: Any,
-        check_nargs: bool = False,
-        check_types: bool = False,
-        asynchronous: Literal[False] = False,
-    ) -> None:
-        ...  # pragma: no cover
-
-    @overload
-    def __call__(
-        self,
-        *args: Any,
-        check_nargs: bool = False,
-        check_types: bool = False,
-        asynchronous: Literal[True],
-    ) -> EmitThread | None:
-        # will return `None` if emitter is blocked
-        ...  # pragma: no cover
-
-=======
->>>>>>> 53a5fb78
     def __call__(
         self, *args: Any, check_nargs: bool = False, check_types: bool = False
     ) -> None:
