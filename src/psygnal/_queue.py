--- conflicted
+++ resolved
@@ -55,14 +55,9 @@
                 f"`thread` must be a Thread instance, not {type(thread).__name__}"
             )
         # NOTE: for some strange reason, mypyc crashes if we use `self._thread` here
-<<<<<<< HEAD
-        # so we use `self._thred` instead
-        self._thred = thread
-        self.priority: int = wrapped.priority
-=======
         # so we use `self._cbthread` instead
         self._cbthread = thread
->>>>>>> 63573f3b
+        self.priority: int = wrapped.priority
 
     def cb(self, args: tuple = ()) -> None:
         if current_thread() is self._cbthread:
