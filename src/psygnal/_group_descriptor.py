--- conflicted
+++ resolved
@@ -155,13 +155,9 @@
         else:
             eq_map[name] = _pick_equality_operator(type_)
         field_type = object if type_ is None else type_
-<<<<<<< HEAD
-        signals[name] = Signal(field_type, field_type)
-=======
-        signals[name] = sig = Signal(field_type)
+        signals[name] = sig = Signal(field_type, field_type)
         # patch in our custom SignalInstance class with maxargs=1 on connect_setattr
         sig._signal_instance_class = _DataclassFieldSignalInstance
->>>>>>> 59472ca2
 
     return type(f"{cls.__name__}SignalGroup", (SignalGroup,), signals)
 
