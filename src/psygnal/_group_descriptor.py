from __future__ import annotations

import contextlib
import operator
import sys
import warnings
import weakref
from typing import (
    TYPE_CHECKING,
    Any,
    Callable,
    ClassVar,
    Iterable,
    Literal,
    Type,
    TypeVar,
    cast,
    overload,
)

from ._dataclass_utils import iter_fields
from ._group import SignalGroup
from ._signal import Signal, SignalInstance

if TYPE_CHECKING:
    from _weakref import ref as ref

    from psygnal._weak_callback import RefErrorChoice, WeakCallback


__all__ = ["is_evented", "get_evented_namespace", "SignalGroupDescriptor"]

T = TypeVar("T", bound=Type)
S = TypeVar("S")

EqOperator = Callable[[Any, Any], bool]
_EQ_OPERATORS: dict[type, dict[str, EqOperator]] = {}
_EQ_OPERATOR_NAME = "__eq_operators__"
PSYGNAL_GROUP_NAME = "_psygnal_group_"
PATCHED_BY_PSYGNAL = "_patched_by_psygnal_"
_NULL = object()


def _get_eq_operator_map(cls: type) -> dict[str, EqOperator]:
    """Return the map of field_name -> equality operator for the class."""
    # if the class has an __eq_operators__ attribute, we use it
    # otherwise use/create the entry for `cls` in the global _EQ_OPERATORS map
    if hasattr(cls, _EQ_OPERATOR_NAME):
        return cast(dict, getattr(cls, _EQ_OPERATOR_NAME))
    else:
        return _EQ_OPERATORS.setdefault(cls, {})


def _check_field_equality(
    cls: type, name: str, before: Any, after: Any, _fail: bool = False
) -> bool:
    """Test if two values are equal for a given field.

    This function will look for a field-specific operator in the the `__eq_operators__`
    attribute of the class if present, otherwise it will use the default equality
    operator for the type.

    Parameters
    ----------
    cls : type
        The class that contains the field.
    name : str
        The name of the field.
    before : Any
        The value of the field before the change.
    after : Any
        The value of the field after the change.
    _fail : bool, optional
        If True, raise a ValueError if the field is not found in the class.
        by default False

    Returns
    -------
    bool
        True if the values are equal, False otherwise.
    """
    if before is _NULL:
        # field didn't exist to begin with (unlikely)
        return after is _NULL  # pragma: no cover

    eq_map = _get_eq_operator_map(cls)

    # get and execute the equality operator for the field
    are_equal = eq_map.setdefault(name, operator.eq)
    try:
        # may fail depending on the __eq__ method for the type
        return bool(are_equal(after, before))
    except Exception:
        if _fail:
            raise  # pragma: no cover

        # if we fail, we try to pick a new equality operator
        # if it's a numpy array, we use np.array_equal
        # finally, fallback to operator.is_
        np = sys.modules.get("numpy", None)
        if (
            hasattr(after, "__array__")
            and np is not None
            and are_equal is not np.array_equal
        ):
            eq_map[name] = np.array_equal
            return _check_field_equality(cls, name, before, after, _fail=False)
        else:  # pragma: no cover
            # at some point, dask array started hitting in the above condition
            # so we add explicit casing in _pick_equality_operator
            # but we keep this fallback just in case
            eq_map[name] = operator.is_
            return _check_field_equality(cls, name, before, after, _fail=True)


def _pick_equality_operator(type_: type | None) -> EqOperator:
    """Get the default equality operator for a given type."""
    np = sys.modules.get("numpy", None)
    if getattr(type_, "__module__", "").startswith("dask"):
        # for dask, simply check if the values are the same object
        # this is to avoid accidentally triggering a computation with array_equal
        return operator.is_
    if np is not None and hasattr(type_, "__array__"):
        return np.array_equal  # type: ignore [no-any-return]
    return operator.eq


class _DataclassFieldSignalInstance(SignalInstance):
    def connect_setattr(
        self,
        obj: ref | object,
        attr: str,
        maxargs: int | None | object = 1,
        *,
        on_ref_error: RefErrorChoice = "warn",
    ) -> WeakCallback[None]:
        return super().connect_setattr(obj, attr, maxargs, on_ref_error=on_ref_error)


def _build_dataclass_signal_group(
    cls: type, equality_operators: Iterable[tuple[str, EqOperator]] | None = None
) -> type[SignalGroup]:
    """Build a SignalGroup with events for each field in a dataclass."""
    _equality_operators = dict(equality_operators) if equality_operators else {}
    signals = {}
    eq_map = _get_eq_operator_map(cls)
    # create a Signal for each field in the dataclass
    for name, type_ in iter_fields(cls):
        if name in _equality_operators:
            if not callable(_equality_operators[name]):  # pragma: no cover
                raise TypeError("EqOperator must be callable")
            eq_map[name] = _equality_operators[name]
        else:
            eq_map[name] = _pick_equality_operator(type_)
        field_type = object if type_ is None else type_
        signals[name] = sig = Signal(field_type, field_type)
        # patch in our custom SignalInstance class with maxargs=1 on connect_setattr
        sig._signal_instance_class = _DataclassFieldSignalInstance

    return type(f"{cls.__name__}SignalGroup", (SignalGroup,), signals)


def is_evented(obj: object) -> bool:
    """Return `True` if the object or its class has been decorated with evented.

    This also works for a __setattr__ method that has been patched by psygnal.
    """
    return hasattr(obj, PSYGNAL_GROUP_NAME) or hasattr(obj, PATCHED_BY_PSYGNAL)


def get_evented_namespace(obj: object) -> str | None:
    """Return the name of the evented SignalGroup for an object.

    Note: if you get the returned name as an attribute of the object, it will be a
    SignalGroup instance only if `obj` is an *instance* of an evented class.
    If `obj` is the evented class itself, it will be a `_SignalGroupDescriptor`.

    Examples
    --------
    ```python
    from psygnal import evented, get_evented_namespace, is_evented

    @evented(events_namespace="my_events")
    class Foo:
        ...

    assert get_evented_namespace(Foo) == "my_events"
    assert is_evented(Foo)
    """
    return getattr(obj, PSYGNAL_GROUP_NAME, None)


class _changes_emitted:
    def __init__(self, obj: object, field: str, signal: SignalInstance) -> None:
        self.obj = obj
        self.field = field
        self.signal = signal

    def __enter__(self) -> None:
        self._prev = getattr(self.obj, self.field, _NULL)

    def __exit__(self, *args: Any) -> None:
        new: Any = getattr(self.obj, self.field, _NULL)
        if not _check_field_equality(type(self.obj), self.field, self._prev, new):
            self.signal.emit(new, self._prev)


SetAttr = Callable[[Any, str, Any], None]


@overload
def evented_setattr(
    signal_group_name: str,
    super_setattr: SetAttr,
) -> SetAttr:
    ...


@overload
def evented_setattr(
    signal_group_name: str,
    super_setattr: Literal[None] | None = None,
) -> Callable[[SetAttr], SetAttr]:
    ...


def evented_setattr(
    signal_group_name: str,
    super_setattr: SetAttr | None = None,
) -> SetAttr | Callable[[SetAttr], SetAttr]:
    """Create a new __setattr__ method that emits events when fields change.

    `signal_group_name` must point to an attribute on the `self` object provided to
    __setattr__ that obeys the following "SignalGroup interface":

        1. For every "evented" field in the class, there must be a corresponding
           attribute
        on the SignalGroup instance: `assert hasattr(signal_group, attr_name)` 2. The
        object returned by `getattr(signal_group, attr_name)` must be a
        SignalInstance-like object, i.e. it must have an `emit` method that accepts one
        (or more) positional arguments.

        ```python
        class SignalInstanceProtocol(Protocol):
            def emit(self, *args: Any) -> Any: ...

        class SignalGroupProtocol(Protocol):
            def __getattr__(self, name: str) -> SignalInstanceProtocol: ...
        ```

    Parameters
    ----------
    signal_group_name : str, optional
        The name of the attribute on `self` that holds the `SignalGroup` instance, by
        default "_psygnal_group_".
    super_setattr: Callable
        The original __setattr__ method for the class.
    """

    def _inner(super_setattr: SetAttr) -> SetAttr:
        # don't patch twice
        if getattr(super_setattr, PATCHED_BY_PSYGNAL, False):
            return super_setattr

        def _setattr_and_emit_(self: object, name: str, value: Any) -> None:
            """New __setattr__ method that emits events when fields change."""
            if name == signal_group_name:
                return super_setattr(self, name, value)

            group: SignalGroup | None = getattr(self, signal_group_name, None)
            if not isinstance(group, SignalGroup):
                return super_setattr(self, name, value)

            # don't emit if the signal doesn't exist or has no listeners
<<<<<<< HEAD
            signal: SignalInstance | None = group.get_signal_by_alias(name)
            if signal is None or len(signal) < 2 and not len(group._psygnal_relay):
=======
            signal: SignalInstance = group[name]
            if len(signal) < 1:
>>>>>>> 53a5fb78
                return super_setattr(self, name, value)

            with _changes_emitted(self, name, signal):
                super_setattr(self, name, value)

        setattr(_setattr_and_emit_, PATCHED_BY_PSYGNAL, True)
        return _setattr_and_emit_

    return _inner(super_setattr) if super_setattr else _inner


class SignalGroupDescriptor:
    """Create a [`psygnal.SignalGroup`][] on first instance attribute access.

    This descriptor is designed to be used as a class attribute on a dataclass-like
    class (e.g. a [`dataclass`](https://docs.python.org/3/library/dataclasses.html), a
    [`pydantic.BaseModel`](https://docs.pydantic.dev/usage/models/), an
    [attrs](https://www.attrs.org/en/stable/overview.html) class, a
    [`msgspec.Struct`](https://jcristharif.com/msgspec/structs.html)) On first access of
    the descriptor on an instance, it will create a [`SignalGroup`][psygnal.SignalGroup]
    bound to the instance, with a [`SignalInstance`][psygnal.SignalInstance] for each
    field in the dataclass.

    !!!important
        Using this descriptor will *patch* the class's `__setattr__` method to emit
        events when fields change. (That patching occurs on first access of the
        descriptor name on an instance).  To prevent this patching, you can set
        `patch_setattr=False` when creating the descriptor, but then you will need to
        manually call `emit` on the appropriate `SignalInstance` when you want to emit
        an event.  Or you can use `evented_setattr` yourself

        ```python
        from psygnal._group_descriptor import evented_setattr
        from psygnal import SignalGroupDescriptor
        from dataclasses import dataclass
        from typing import ClassVar

        @dataclass
        class Foo:
            x: int
            _events: ClassVar = SignalGroupDescriptor(patch_setattr=False)

            @evented_setattr("_events")  # pass the name of your SignalGroup
            def __setattr__(self, name: str, value: Any) -> None:
                super().__setattr__(name, value)
        ```

        *This currently requires a private import, please open an issue if you would
        like to depend on this functionality.*

    Parameters
    ----------
    equality_operators : dict[str, Callable[[Any, Any], bool]], optional
        A dictionary mapping field names to custom equality operators, where an equality
        operator is a callable that accepts two arguments and returns True if the two
        objects are equal. This will be used when comparing the old and new values of a
        field to determine whether to emit an event. If not provided, the default
        equality operator is `operator.eq`, except for numpy arrays, where
        `np.array_equal` is used.
    signal_group_class : type[SignalGroup], optional
        A custom SignalGroup class to use, by default None
    warn_on_no_fields : bool, optional
        If `True` (the default), a warning will be emitted if no mutable dataclass-like
        fields are found on the object.
    cache_on_instance : bool, optional
        If `True` (the default), a newly-created SignalGroup instance will be cached on
        the instance itself, so that subsequent accesses to the descriptor will return
        the same SignalGroup instance.  This makes for slightly faster subsequent
        access, but means that the owner instance will no longer be pickleable.  If
        `False`, the SignalGroup instance will *still* be cached, but not on the
        instance itself.
    patch_setattr : bool, optional
        If `True` (the default), a new `__setattr__` method will be created that emits
        events when fields change.  If `False`, no `__setattr__` method will be
        created.  (This will prevent signal emission, and assumes you are using a
        different mechanism to emit signals when fields change.)

    Examples
    --------
    ```python
    from typing import ClassVar
    from dataclasses import dataclass
    from psygnal import SignalGroupDescriptor

    @dataclass
    class Person:
        name: str
        age: int = 0
        events: ClassVar[SignalGroupDescriptor] = SignalGroupDescriptor()

    john = Person('John', 40)
    john.events.age.connect(print)
    john.age += 1  # prints 41
    ```
    """

    def __init__(
        self,
        *,
        equality_operators: dict[str, EqOperator] | None = None,
        signal_group_class: type[SignalGroup] | None = None,
        warn_on_no_fields: bool = True,
        cache_on_instance: bool = True,
        patch_setattr: bool = True,
    ):
        self._signal_group_class = signal_group_class
        self._name: str | None = None
        self._eqop = tuple(equality_operators.items()) if equality_operators else None
        self._warn_on_no_fields = warn_on_no_fields
        self._cache_on_instance = cache_on_instance
        self._patch_setattr = patch_setattr

        self._signal_groups: dict[int, type[SignalGroup]] = {}

    def __set_name__(self, owner: type, name: str) -> None:
        """Called when this descriptor is added to class `owner` as attribute `name`."""
        self._name = name
        with contextlib.suppress(AttributeError):
            # This is the flag that identifies this object as evented
            setattr(owner, PSYGNAL_GROUP_NAME, name)

    def _do_patch_setattr(self, owner: type) -> None:
        """Patch the owner class's __setattr__ method to emit events."""
        if not self._patch_setattr:
            return
        if getattr(owner.__setattr__, PATCHED_BY_PSYGNAL, False):
            return

        try:
            # assign a new __setattr__ method to the class
            owner.__setattr__ = evented_setattr(  # type: ignore
                cast(str, self._name),
                owner.__setattr__,  # type: ignore
            )
        except Exception as e:  # pragma: no cover
            # not sure what might cause this ... but it will have consequences
            raise type(e)(
                f"Could not update __setattr__ on class: {owner}. Events will not be "
                "emitted when fields change."
            ) from e

    # map of id(obj) -> SignalGroup
    # cached here in case the object isn't modifiable
    _instance_map: ClassVar[dict[int, SignalGroup]] = {}

    @overload
    def __get__(self, instance: None, owner: type) -> SignalGroupDescriptor:
        ...

    @overload
    def __get__(self, instance: object, owner: type) -> SignalGroup:
        ...

    def __get__(
        self, instance: object, owner: type
    ) -> SignalGroup | SignalGroupDescriptor:
        """Return a SignalGroup instance for `instance`."""
        if instance is None:
            return self

        signal_group = self._get_signal_group(owner)

        # if we haven't yet instantiated a SignalGroup for this instance,
        # do it now and cache it.  Note that we cache it here in addition to
        # the instance (in case the instance is not modifiable).
        obj_id = id(instance)
        if obj_id not in self._instance_map:
            # cache it
            self._instance_map[obj_id] = signal_group(instance)
            # also *try* to set it on the instance as well, since it will skip all the
            # __get__ logic in the future, but if it fails, no big deal.
            if self._name and self._cache_on_instance:
                with contextlib.suppress(Exception):
                    setattr(instance, self._name, self._instance_map[obj_id])

            # clean up the cache when the instance is deleted
            with contextlib.suppress(TypeError):  # if it's not weakref-able
                weakref.finalize(instance, self._instance_map.pop, obj_id, None)

        return self._instance_map[obj_id]

    def _get_signal_group(self, owner: type) -> type[SignalGroup]:
        type_id = id(owner)
        if type_id not in self._signal_groups:
            self._signal_groups[type_id] = self._create_group(owner)
        return self._signal_groups[type_id]

    def _create_group(self, owner: type) -> type[SignalGroup]:
        Group = self._signal_group_class or _build_dataclass_signal_group(
            owner, equality_operators=self._eqop
        )

        if self._warn_on_no_fields and len(Group._psygnal_signals) == 0:
            warnings.warn(
                f"No mutable fields found on class {owner}: no events will be "
                "emitted. (Is this a dataclass, attrs, msgspec, or pydantic model?)",
                stacklevel=2,
            )

        self._do_patch_setattr(owner)
        return Group<|MERGE_RESOLUTION|>--- conflicted
+++ resolved
@@ -212,16 +212,14 @@
 def evented_setattr(
     signal_group_name: str,
     super_setattr: SetAttr,
-) -> SetAttr:
-    ...
+) -> SetAttr: ...
 
 
 @overload
 def evented_setattr(
     signal_group_name: str,
     super_setattr: Literal[None] | None = None,
-) -> Callable[[SetAttr], SetAttr]:
-    ...
+) -> Callable[[SetAttr], SetAttr]: ...
 
 
 def evented_setattr(
@@ -272,13 +270,8 @@
                 return super_setattr(self, name, value)
 
             # don't emit if the signal doesn't exist or has no listeners
-<<<<<<< HEAD
             signal: SignalInstance | None = group.get_signal_by_alias(name)
-            if signal is None or len(signal) < 2 and not len(group._psygnal_relay):
-=======
-            signal: SignalInstance = group[name]
-            if len(signal) < 1:
->>>>>>> 53a5fb78
+            if not signal or len(signal) < 1:
                 return super_setattr(self, name, value)
 
             with _changes_emitted(self, name, signal):
@@ -425,12 +418,10 @@
     _instance_map: ClassVar[dict[int, SignalGroup]] = {}
 
     @overload
-    def __get__(self, instance: None, owner: type) -> SignalGroupDescriptor:
-        ...
+    def __get__(self, instance: None, owner: type) -> SignalGroupDescriptor: ...
 
     @overload
-    def __get__(self, instance: object, owner: type) -> SignalGroup:
-        ...
+    def __get__(self, instance: object, owner: type) -> SignalGroup: ...
 
     def __get__(
         self, instance: object, owner: type
