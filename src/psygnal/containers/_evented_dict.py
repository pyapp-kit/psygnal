--- conflicted
+++ resolved
@@ -3,25 +3,7 @@
 from __future__ import annotations
 
 from collections.abc import Iterable, Iterator, Mapping, MutableMapping, Sequence
-from typing import (
-    TYPE_CHECKING,
-    Any,
-    Callable,
-<<<<<<< HEAD
-    ClassVar,
-    Iterable,
-    Iterator,
-    Mapping,
-    MutableMapping,
-    Sequence,
-    Tuple,
-    Type,
-=======
->>>>>>> 9bf23dfa
-    TypeVar,
-    Union,
-    get_args,
-)
+from typing import TYPE_CHECKING, Any, Callable, ClassVar, TypeVar, Union, get_args
 
 if TYPE_CHECKING:
     from typing_extensions import Self
