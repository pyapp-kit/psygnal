--- conflicted
+++ resolved
@@ -1,9 +1,5 @@
 from functools import partial
-<<<<<<< HEAD
-from typing import Any, Callable, ClassVar, Dict, Generic, List, TypeVar
-=======
-from typing import Any, Callable, Generic, TypeVar
->>>>>>> 9bf23dfa
+from typing import Any, Callable, ClassVar, Generic, TypeVar
 from weakref import finalize
 
 try:
