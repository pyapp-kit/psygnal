--- conflicted
+++ resolved
@@ -34,11 +34,7 @@
 else:
     try:
         from typing_extensions import dataclass_transform
-<<<<<<< HEAD
-    except ImportError:
-=======
     except ImportError:  # pragma: no cover
->>>>>>> 2ed285af
 
         def dataclass_transform(*args, **kwargs):
             return lambda a: a
@@ -165,11 +161,7 @@
         return cls
 
 
-<<<<<<< HEAD
 def _get_field_dependents(cls: "EventedModel") -> Dict[str, Set[str]]:
-=======
-def _get_field_dependents(cls: "EventedModel") -> Dict[str, Set[str]]:  # noqa: C901
->>>>>>> 2ed285af
     """Return mapping of field name -> dependent set of property names.
 
     Dependencies may be declared in the Model Config to emit an event
