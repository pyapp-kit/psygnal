import sys
import warnings
from collections.abc import Iterator, Mapping
from contextlib import contextmanager, suppress
from typing import (
    TYPE_CHECKING,
    Any,
    Callable,
    ClassVar,
    NamedTuple,
    Union,
    cast,
    no_type_check,
)

import pydantic
from pydantic import PrivateAttr

from ._group import SignalGroup
from ._group_descriptor import _check_field_equality, _pick_equality_operator
from ._signal import ReemissionMode, Signal

PYDANTIC_V1 = pydantic.version.VERSION.startswith("1")

if TYPE_CHECKING:
    from inspect import Signature

    from pydantic import ConfigDict
    from pydantic._internal import _model_construction as pydantic_main
    from pydantic._internal import _utils as utils
    from pydantic._internal._decorators import PydanticDescriptorProxy
    from typing_extensions import TypeGuard  # py310
    from typing_extensions import dataclass_transform as dataclass_transform  # py311

    from ._signal import SignalInstance

    EqOperator = Callable[[Any, Any], bool]
else:
    if PYDANTIC_V1:
        import pydantic.main as pydantic_main
        from pydantic import utils
    else:
        from pydantic._internal import _model_construction as pydantic_main
        from pydantic._internal import _utils as utils

    try:
        # py311
        from typing_extensions import dataclass_transform
    except ImportError:  # pragma: no cover

        def dataclass_transform(*args, **kwargs):
            return lambda a: a


NULL = object()
ALLOW_PROPERTY_SETTERS = "allow_property_setters"
FIELD_DEPENDENCIES = "field_dependencies"
GUESS_PROPERTY_DEPENDENCIES = "guess_property_dependencies"
REEMISSION = "reemission"


@contextmanager
def no_class_attributes() -> Iterator[None]:  # pragma: no cover
    """Context in which pydantic_main.ClassAttribute just passes value 2.

    Due to a very annoying decision by PySide2, all class ``__signature__``
    attributes may only be assigned **once**.  (This seems to be regardless of
    whether the class has anything to do with PySide2 or not).  Furthermore,
    the PySide2 ``__signature__`` attribute seems to break the python
    descriptor protocol, which means that class attributes that have a
    ``__get__`` method will not be able to successfully retrieve their value
    (instead, the descriptor object itself will be accessed).

    This plays terribly with Pydantic, which assigns a ``ClassAttribute``
    object to the value of ``cls.__signature__`` in ``ModelMetaclass.__new__``
    in order to avoid masking the call signature of object instances that have
    a ``__call__`` method (https://github.com/samuelcolvin/pydantic/pull/1466).

    So, because we only get to set the ``__signature__`` once, this context
    manager basically "opts-out" of pydantic's ``ClassAttribute`` strategy,
    thereby directly setting the ``cls.__signature__`` to an instance of
    ``inspect.Signature``.

    For additional context, see:
    - https://github.com/napari/napari/issues/2264
    - https://github.com/napari/napari/pull/2265
    - https://bugreports.qt.io/browse/PYSIDE-1004
    - https://codereview.qt-project.org/c/pyside/pyside-setup/+/261411
    """
    if "PySide2" not in sys.modules:
        yield
        return

    # monkey patch the pydantic ClassAttribute object
    # the second argument to ClassAttribute is the inspect.Signature object
    def _return2(x: str, y: "Signature") -> "Signature":
        return y

    pydantic_main.ClassAttribute = _return2  # type: ignore
    try:
        yield
    finally:
        # undo our monkey patch
        pydantic_main.ClassAttribute = utils.ClassAttribute  # type: ignore


if not PYDANTIC_V1:

    def _get_defaults(
        obj: Union[pydantic.BaseModel, type[pydantic.BaseModel]],
    ) -> dict[str, Any]:
        """Get possibly nested default values for a Model object."""
        dflt = {}
        for k, v in obj.model_fields.items():
            d = v.get_default()
            if (
                d is None
                and isinstance(v.annotation, type)
                and issubclass(v.annotation, pydantic.BaseModel)
            ):
                d = _get_defaults(v.annotation)  # pragma: no cover
            dflt[k] = d
        return dflt

    def _get_config(cls: pydantic.BaseModel) -> "ConfigDict":
        return cls.model_config

<<<<<<< HEAD
    def _get_fields(
        cls: pydantic.BaseModel,
    ) -> Dict[str, pydantic.fields.FieldInfo]:
        comp_fields = {
            name: pydantic.fields.FieldInfo(annotation=f.return_type, frozen=False)
            for name, f in cls.model_computed_fields.items()
        }
        return {**cls.model_fields, **comp_fields}
=======
    def _get_fields(cls: pydantic.BaseModel) -> dict[str, pydantic.fields.FieldInfo]:
        return cls.model_fields
>>>>>>> 6db52195

    def _model_dump(obj: pydantic.BaseModel) -> dict:
        return obj.model_dump()

    def _is_pydantic_descriptor_proxy(obj: Any) -> "TypeGuard[PydanticDescriptorProxy]":
        if (
            type(obj).__module__.startswith("pydantic")
            and type(obj).__name__ == "PydanticDescriptorProxy"
            and isinstance(getattr(obj, "wrapped", None), property)
        ):
            return True
        return False

else:

    @no_type_check
    def _get_defaults(obj: pydantic.BaseModel) -> dict[str, Any]:
        """Get possibly nested default values for a Model object."""
        dflt = {}
        for k, v in obj.__fields__.items():
            d = v.get_default()
            if d is None and isinstance(v.type_, pydantic_main.ModelMetaclass):
                d = _get_defaults(v.type_)  # pragma: no cover
            dflt[k] = d
        return dflt

    class GetAttrAsItem:
        def __init__(self, obj: Any) -> None:
            self._obj = obj

        def get(self, key: str, default: Any = None) -> Any:
            return getattr(self._obj, key, default)

    @no_type_check
    def _get_config(cls: type) -> "ConfigDict":
        return GetAttrAsItem(cls.__config__)

    class FieldInfo(NamedTuple):
        annotation: Union[type[Any], None]
        frozen: Union[bool, None]

    @no_type_check
    def _get_fields(cls: type) -> dict[str, FieldInfo]:
        return {
            k: FieldInfo(annotation=f.type_, frozen=not f.field_info.allow_mutation)
            for k, f in cls.__fields__.items()
        }

    def _model_dump(obj: pydantic.BaseModel) -> dict:
        return obj.dict()

    def _is_pydantic_descriptor_proxy(obj: Any) -> "TypeGuard[PydanticDescriptorProxy]":
        return False


class ComparisonDelayer:
    """Context that delays before/after comparisons until exit."""

    def __init__(self, target: "EventedModel") -> None:
        self._target = target

    def __enter__(self) -> None:
        self._target._delay_check_semaphore += 1

    def __exit__(self, *_: Any, **__: Any) -> None:
        self._target._delay_check_semaphore -= 1
        self._target._check_if_values_changed_and_emit_if_needed()


class EventedMetaclass(pydantic_main.ModelMetaclass):
    """pydantic ModelMetaclass that preps "equality checking" operations.

    A metaclass is the thing that "constructs" a class, and ``ModelMetaclass``
    is where pydantic puts a lot of it's type introspection and ``ModelField``
    creation logic.  Here, we simply tack on one more function, that builds a
    ``cls.__eq_operators__`` dict which is mapping of field name to a function
    that can be called to check equality of the value of that field with some
    other object.  (used in ``EventedModel.__eq__``)

    This happens only once, when an ``EventedModel`` class is created (and not
    when each instance of an ``EventedModel`` is instantiated).
    """

    __property_setters__: dict[str, property]

    @no_type_check
    def __new__(
        mcs: type, name: str, bases: tuple, namespace: dict, **kwargs: Any
    ) -> "EventedMetaclass":
        """Create new EventedModel class."""
        with no_class_attributes():
            cls = super().__new__(mcs, name, bases, namespace, **kwargs)

        cls.__eq_operators__ = {}
        signals = {}

        model_fields = _get_fields(cls)
        model_config = _get_config(cls)

        emission_cfg = model_config.get(REEMISSION, {})
        default_strategy: ReemissionMode = ReemissionMode.LATEST
        emission_map: Mapping[str, ReemissionMode] = {}
        if isinstance(emission_cfg, (str, ReemissionMode)):
            default_strategy = ReemissionMode.validate(emission_cfg)
        else:
            try:
                emission_map = {
                    k: ReemissionMode.validate(v) for k, v in emission_cfg.items()
                }
            except (ValueError, TypeError) as e:
                valid = ", ".join(repr(x) for x in ReemissionMode._members())
                raise ValueError(
                    f"Invalid reemission value {emission_cfg!r}. Must be a mapping "
                    f"of field names to one of {valid}."
                ) from e

        for n, f in model_fields.items():
            cls.__eq_operators__[n] = _pick_equality_operator(f.annotation)
            if not f.frozen:
                recursion = emission_map.get(n, default_strategy)
                signals[n] = Signal(f.annotation, reemission=recursion)

            # If a field type has a _json_encode method, add it to the json
            # encoders for this model.
            # NOTE: a _json_encode field must return an object that can be
            # passed to json.dumps ... but it needn't return a string.
            if PYDANTIC_V1 and hasattr(f.annotation, "_json_encode"):
                encoder = f.annotation._json_encode
                cls.__config__.json_encoders[f.annotation] = encoder
                # also add it to the base config
                # required for pydantic>=1.8.0 due to:
                # https://github.com/samuelcolvin/pydantic/pull/2064
                for base in cls.__bases__:
                    if hasattr(base, "__config__"):
                        base.__config__.json_encoders[f.annotation] = encoder

        allow_props = model_config.get(ALLOW_PROPERTY_SETTERS, False)

        # check for @_.setters defined on the class, so we can allow them
        # in EventedModel.__setattr__
        cls.__property_setters__ = {}
        if allow_props:
            # inherit property setters from base classes
            for b in reversed(cls.__bases__):
                if hasattr(b, "__property_setters__"):
                    cls.__property_setters__.update(b.__property_setters__)
            # add property setters from this class
            for key, attr in namespace.items():
                if _is_pydantic_descriptor_proxy(attr):
                    attr = attr.wrapped
                if isinstance(attr, property) and attr.fset is not None:
                    cls.__property_setters__[key] = attr
                    recursion = emission_map.get(key, default_strategy)
                    signals[key] = Signal(object, reemission=recursion)
        else:
            for b in cls.__bases__:
                with suppress(AttributeError):
                    conf = _get_config(b)
                    if conf and conf.get(ALLOW_PROPERTY_SETTERS, False):
                        raise ValueError(
                            "Cannot set 'allow_property_setters' to 'False' when base "
                            f"class {b} sets it to True"
                        )

        cls.__field_dependents__ = _get_field_dependents(
            cls, model_config, model_fields
        )
        cls.__signal_group__ = type(f"{name}SignalGroup", (SignalGroup,), signals)
        if not cls.__field_dependents__ and hasattr(cls, "_setattr_no_dependants"):
            cls._setattr_default = cls._setattr_no_dependants
        elif hasattr(cls, "_setattr_with_dependents"):
            cls._setattr_default = cls._setattr_with_dependents
        return cls


def _get_field_dependents(
    cls: "EventedMetaclass", model_config: dict, model_fields: dict
) -> dict[str, set[str]]:
    """Return mapping of field name -> dependent set of property names.

    Dependencies may be declared in the Model Config to emit an event
    for a computed property when a model field that it depends on changes
    e.g.  (@property 'c' depends on model fields 'a' and 'b')

    Examples
    --------
        class MyModel(EventedModel):
            a: int = 1
            b: int = 1

            @property
            def c(self) -> List[int]:
                return [self.a, self.b]

            @c.setter
            def c(self, val: Sequence[int]):
                self.a, self.b = val

            class Config:
                field_dependencies={'c': ['a', 'b']}
    """
    deps: dict[str, set[str]] = {}

    cfg_deps = model_config.get(FIELD_DEPENDENCIES, {})  # sourcery skip
    if not cfg_deps:
        cfg_deps = model_config.get("property_dependencies", {})
        if cfg_deps:
            warnings.warn(
                "The 'property_dependencies' configuration key is deprecated. "
                "Use 'field_dependencies' instead",
                DeprecationWarning,
                stacklevel=2,
            )

    if cfg_deps:
        if not isinstance(cfg_deps, dict):  # pragma: no cover
            raise TypeError(
                f"Config field_dependencies must be a dict, not {cfg_deps!r}"
            )
        for prop, fields in cfg_deps.items():
            if prop not in {*model_fields, *cls.__property_setters__}:
                raise ValueError(
                    "Fields with dependencies must be fields or property.setters. "
                    f"{prop!r} is not."
                )
            for field in fields:
                if field not in model_fields and not hasattr(cls, field):
                    warnings.warn(
                        f"property {prop!r} cannot depend on unrecognized attribute "
                        f"name: {field!r}",
                        stacklevel=2,
                    )
                deps.setdefault(field, set()).add(prop)
    if model_config.get(GUESS_PROPERTY_DEPENDENCIES, False):
        # if field_dependencies haven't been explicitly defined, we can glean
        # them from the property.fget code object:
        # SKIP THIS MAGIC FOR NOW?
        for prop, setter in cls.__property_setters__.items():
            if setter.fget is not None:
                for name in setter.fget.__code__.co_names:
                    if name in model_fields:
                        deps.setdefault(name, set()).add(prop)
    return deps


@dataclass_transform(kw_only_default=True, field_specifiers=(pydantic.Field,))
class EventedModel(pydantic.BaseModel, metaclass=EventedMetaclass):
    """A pydantic BaseModel that emits a signal whenever a field value is changed.

    !!! important

        This class requires `pydantic` to be installed.
        You can install directly (`pip install pydantic`) or by using the psygnal
        extra: `pip install psygnal[pydantic]`

    In addition to standard pydantic `BaseModel` properties
    (see [pydantic docs](https://pydantic-docs.helpmanual.io/usage/models/)),
    this class adds the following:

    1. gains an `events` attribute that is an instance of [`psygnal.SignalGroup`][].
       This group will have a signal for each field in the model (excluding private
       attributes and non-mutable fields).  Whenever a field in the model is mutated,
       the corresponding signal will emit with the new value (see example below).

    2. Gains support for properties and property.setters (not supported in pydantic's
       BaseModel).  Enable by adding `allow_property_setters = True` to your model
       `Config`.

    3. If you would like properties (i.e. "computed fields") to emit an event when
       one of the model fields it depends on is mutated you must set one of the
       following options in the `Config`:

        - `field_dependencies` may be a `Dict[str, List[str]]`, where the
          keys are the names of properties, and the values are a list of field names
          (strings) that the property depends on for its value
        - `guess_property_dependencies` may be set to `True` to "guess" property
          dependencies by inspecting the source code of the property getter for.

    4. If you would like to allow custom fields to provide their own json_encoders, you
       can either use the standard pydantic method of adding json_encoders to your
       model, for each field type you'd like to support:
       https://pydantic-docs.helpmanual.io/usage/exporting_models/#json_encoders
       This `EventedModel` class will additionally look for a `_json_encode` method
       on any field types in the model.  If a field type declares a `_json_encode`
       method, it will be added to the
       [`json_encoders`](https://pydantic-docs.helpmanual.io/usage/exporting_models/#json_encoders)
       dict in the model `Config`.

    Examples
    --------
    Standard EventedModel example:

    ```python
    class MyModel(EventedModel):
        x: int = 1


    m = MyModel()
    m.events.x.connect(lambda v: print(f"new value is {v}"))
    m.x = 3  # prints 'new value is 3'
    ```

    An example of using property_setters and emitting signals when a field dependency
    is mutated.

    ```python
    class MyModel(EventedModel):
        a: int = 1
        b: int = 1

        @property
        def c(self) -> List[int]:
            return [self.a, self.b]

        @c.setter
        def c(self, val: Sequence[int]) -> None:
            self.a, self.b = val

        class Config:
            allow_property_setters = True
            field_dependencies = {"c": ["a", "b"]}


    m = MyModel()
    assert m.c == [1, 1]
    m.events.c.connect(lambda v: print(f"c updated to {v}"))
    m.a = 2  # prints 'c updated to [2, 1]'
    ```

    """

    # add private attributes for event emission
    _events: ClassVar[SignalGroup] = PrivateAttr()

    # mapping of name -> property obj for methods that are property setters
    __property_setters__: ClassVar[dict[str, property]]
    # mapping of field name -> dependent set of property names
    # when field is changed, an event for dependent properties will be emitted.
    __field_dependents__: ClassVar[dict[str, set[str]]]
    __eq_operators__: ClassVar[dict[str, "EqOperator"]]
    __slots__ = {"__weakref__"}
    __signal_group__: ClassVar[type[SignalGroup]]
    _changes_queue: dict[str, Any] = PrivateAttr(default_factory=dict)
    _primary_changes: set[str] = PrivateAttr(default_factory=set)
    _delay_check_semaphore: int = PrivateAttr(0)
    _names_that_need_emission: Set[str] = PrivateAttr(default_factory=set)

    if PYDANTIC_V1:

        class Config:
            # this seems to be necessary for the _json_encoders trick to work
            json_encoders: ClassVar[dict] = {"____": None}

    def __init__(_model_self_, **data: Any) -> None:
        super().__init__(**data)
        Group = _model_self_.__signal_group__
        # the type error is "cannot assign to a class variable" ...
        # but if we don't use `ClassVar`, then the `dataclass_transform` decorator
        # will add _events: SignalGroup to the __init__ signature, for *all* user models
        _model_self_._events = Group(_model_self_)  # type: ignore [misc]
        _model_self_._names_that_need_emission = set(_model_self_._events) | set(
            _model_self_.__field_dependents__
        )

    # expose the private SignalGroup publicly
    @property
    def events(self) -> SignalGroup:
        """Return the `SignalGroup` containing all events for this model."""
        return self._events

    @property
    def _defaults(self) -> dict[str, Any]:
        return _get_defaults(self)

    def __eq__(self, other: Any) -> bool:
        """Check equality with another object.

        We override the pydantic approach (which just checks
        ``self.model_dump() == other.model_dump()``) to accommodate more complicated
        types like arrays, whose truth value is often ambiguous. ``__eq_operators__``
        is constructed in ``EqualityMetaclass.__new__``
        """
        if not isinstance(other, EventedModel):
            return bool(_model_dump(self) == other)

        for f_name, _ in self.__eq_operators__.items():
            if not hasattr(self, f_name) or not hasattr(other, f_name):
                return False  # pragma: no cover
            a = getattr(self, f_name)
            b = getattr(other, f_name)
            if not _check_field_equality(type(self), f_name, a, b):
                return False
        return True

    def update(self, values: Union["EventedModel", dict], recurse: bool = True) -> None:
        """Update a model in place.

        Parameters
        ----------
        values : Union[dict, EventedModel]
            Values to update the model with. If an EventedModel is passed it is
            first converted to a dictionary. The keys of this dictionary must
            be found as attributes on the current model.
        recurse : bool
            If True, recursively update fields that are EventedModels.
            Otherwise, just update the immediate fields of this EventedModel,
            which is useful when the declared field type (e.g. ``Union``) can have
            different realized types with different fields.
        """
        if isinstance(values, pydantic.BaseModel):
            values = _model_dump(values)

        if not isinstance(values, dict):  # pragma: no cover
            raise TypeError(f"values must be a dict or BaseModel. got {type(values)}")

        with self.events._psygnal_relay.paused():  # TODO: reduce?
            for key, value in values.items():
                field = getattr(self, key)
                if isinstance(field, EventedModel) and recurse:
                    field.update(value, recurse=recurse)
                else:
                    setattr(self, key, value)

    def reset(self) -> None:
        """Reset the state of the model to default values."""
        model_config = _get_config(self)
        model_fields = _get_fields(self)
        for name, value in self._defaults.items():
            if isinstance(value, EventedModel):
                cast("EventedModel", getattr(self, name)).reset()
            elif not model_config.get("frozen") and not model_fields[name].frozen:
                setattr(self, name, value)

    def _check_if_values_changed_and_emit_if_needed(self) -> None:
        """
        Check if field values changed and emit events if needed.

        The advantage of moving this to the end of all the modifications is
        that comparisons will be performed only once for every potential change.
        """
        if self._delay_check_semaphore > 0 or len(self._changes_queue) == 0:
            # do not run whole machinery if there is no need
            return
        to_emit = []
        must_continue = False
        for name in self._primary_changes:
            # primary changes should contains only fields
            # that are changed directly by assignment
            old_value = self._changes_queue[name]
            new_value = getattr(self, name)

            if not _check_field_equality(type(self), name, new_value, old_value):
                if name in self._events:
                    to_emit.append((name, new_value))
                else:
                    # An attribute is changing that is not in the SignalGroup
                    # if it has field dependents, we must still continue
                    # to check the _changes_queue
                    must_continue = name in self.__field_dependents__
            self._changes_queue.pop(name)
        if not to_emit and not must_continue:
            # If no direct changes was made then we can skip whole machinery
            self._changes_queue.clear()
            self._primary_changes.clear()
            return
        for name, old_value in self._changes_queue.items():
            # check if any of dependent properties changed
            new_value = getattr(self, name)
            if not _check_field_equality(type(self), name, new_value, old_value):
                to_emit.append((name, new_value))
        self._changes_queue.clear()
        self._primary_changes.clear()

        with ComparisonDelayer(self):
            # Again delay comparison to avoid having events caused by callback functions
            for name, new_value in to_emit:
                getattr(self._events, name)(new_value)

    def __setattr__(self, name: str, value: Any) -> None:
        if (
            name == "_events"
            or not hasattr(self, "_events")  # can happen on init
            or name not in self._names_that_need_emission
        ):
            # fallback to default behavior
            return self._super_setattr_(name, value)
        # the _setattr_default method is overridden in __new__ to be one of
        # `_setattr_no_dependants` or `_setattr_with_dependents`.
        self._setattr_default(name, value)

    def _super_setattr_(self, name: str, value: Any) -> None:
        # pydantic will raise a ValueError if extra fields are not allowed
        # so we first check to see if this field has a property.setter.
        # if so, we use it instead.
        if name in self.__property_setters__:
            self.__property_setters__[name].fset(self, value)  # type: ignore[misc]
        elif name == "_events":
            # pydantic v2 prohibits shadowing class vars, on instances
            object.__setattr__(self, name, value)
        else:
            super().__setattr__(name, value)

    def _setattr_default(self, name: str, value: Any) -> None:
        """Will be overwritten by metaclass __new__.

        It will become either `_setattr_no_dependants` (if the class has no
        properties and `__field_dependents__`), or `_setattr_with_dependents` if it
        does.
        """

    def _setattr_no_dependants(self, name: str, value: Any) -> None:
        """__setattr__ behavior when the class has no properties."""
        group = self._events
        signal_instance: SignalInstance = group[name]
        if len(signal_instance) < 1:
            return self._super_setattr_(name, value)
        old_value = getattr(self, name, object())
        self._super_setattr_(name, value)
        if not _check_field_equality(type(self), name, value, old_value):
            getattr(self._events, name)(value)

    def _setattr_with_dependents(self, name: str, value: Any) -> None:
        """__setattr__ behavior when the class does properties."""
        with ComparisonDelayer(self):
            self._setattr_impl(name, value)

    def _setattr_impl(self, name: str, value: Any) -> None:
        # if there are no listeners, we can just set the value without emitting
        # so first check if there are any listeners for this field or any of its
        # dependent properties.
        # note that ALL signals will have sat least one listener simply by nature of
        # being in the `self._events` SignalGroup.
        group = self._events
        if name in group:
            signal_instance: SignalInstance = group[name]
            deps_with_callbacks = {
                dep_name
                for dep_name in self.__field_dependents__.get(name, ())
                if len(group[dep_name])
            }
            if (
                len(signal_instance) < 1  # the signal itself has no listeners
                and not deps_with_callbacks  # no dependent properties with listeners
                and not len(group._psygnal_relay)  # no listeners on the SignalGroup
            ):
                return self._super_setattr_(name, value)
        elif name in self.__field_dependents__:
            deps_with_callbacks = self.__field_dependents__[name]
        else:
            return self._super_setattr_(name, value)

        self._primary_changes.add(name)
        if name not in self._changes_queue:
            self._changes_queue[name] = getattr(self, name, object())

        for dep in deps_with_callbacks:
            if dep not in self._changes_queue:
                self._changes_queue[dep] = getattr(self, dep, object())
        self._super_setattr_(name, value)

    if PYDANTIC_V1:

        @contextmanager
        def enums_as_values(self, as_values: bool = True) -> Iterator[None]:
            """Temporarily override how enums are retrieved.

            Parameters
            ----------
            as_values : bool
                Whether enums should be shown as values (or as enum objects),
                by default `True`
            """
            before = getattr(self.Config, "use_enum_values", NULL)
            self.Config.use_enum_values = as_values  # type: ignore
            try:
                yield
            finally:
                if before is not NULL:
                    self.Config.use_enum_values = before  # type: ignore  # pragma: no cover
                else:
                    delattr(self.Config, "use_enum_values")

    else:

        @classmethod
        @contextmanager
        def enums_as_values(
            cls, as_values: bool = True
        ) -> Iterator[None]:  # pragma: no cover
            """Temporarily override how enums are retrieved.

            Parameters
            ----------
            as_values : bool
                Whether enums should be shown as values (or as enum objects),
                by default `True`
            """
            before = cls.model_config.get("use_enum_values", NULL)
            cls.model_config["use_enum_values"] = as_values
            try:
                yield
            finally:
                if before is not NULL:  # pragma: no cover
                    cls.model_config["use_enum_values"] = cast(bool, before)
                else:
                    cls.model_config.pop("use_enum_values")<|MERGE_RESOLUTION|>--- conflicted
+++ resolved
@@ -125,19 +125,14 @@
     def _get_config(cls: pydantic.BaseModel) -> "ConfigDict":
         return cls.model_config
 
-<<<<<<< HEAD
     def _get_fields(
         cls: pydantic.BaseModel,
-    ) -> Dict[str, pydantic.fields.FieldInfo]:
+    ) -> dict[str, pydantic.fields.FieldInfo]:
         comp_fields = {
             name: pydantic.fields.FieldInfo(annotation=f.return_type, frozen=False)
             for name, f in cls.model_computed_fields.items()
         }
         return {**cls.model_fields, **comp_fields}
-=======
-    def _get_fields(cls: pydantic.BaseModel) -> dict[str, pydantic.fields.FieldInfo]:
-        return cls.model_fields
->>>>>>> 6db52195
 
     def _model_dump(obj: pydantic.BaseModel) -> dict:
         return obj.model_dump()
@@ -483,7 +478,7 @@
     _changes_queue: dict[str, Any] = PrivateAttr(default_factory=dict)
     _primary_changes: set[str] = PrivateAttr(default_factory=set)
     _delay_check_semaphore: int = PrivateAttr(0)
-    _names_that_need_emission: Set[str] = PrivateAttr(default_factory=set)
+    _names_that_need_emission: set[str] = PrivateAttr(default_factory=set)
 
     if PYDANTIC_V1:
 
