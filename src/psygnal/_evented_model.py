import sys
import warnings
from collections.abc import Iterator, Mapping
from contextlib import contextmanager, suppress
from typing import (
    TYPE_CHECKING,
    Any,
    Callable,
    ClassVar,
    NamedTuple,
    Union,
    cast,
    no_type_check,
)

import pydantic
from pydantic import PrivateAttr

from ._group import SignalGroup
from ._group_descriptor import _check_field_equality, _pick_equality_operator
from ._signal import ReemissionMode, Signal

PYDANTIC_V1 = pydantic.version.VERSION.startswith("1")

if TYPE_CHECKING:
    from inspect import Signature

    from pydantic import ConfigDict
    from pydantic._internal import _model_construction as pydantic_main
    from pydantic._internal import _utils as utils
    from pydantic._internal._decorators import PydanticDescriptorProxy
    from typing_extensions import TypeGuard  # py310
    from typing_extensions import dataclass_transform as dataclass_transform  # py311

    from ._signal import SignalInstance

    EqOperator = Callable[[Any, Any], bool]
else:
    if PYDANTIC_V1:
        import pydantic.main as pydantic_main
        from pydantic import utils
    else:
        from pydantic._internal import _model_construction as pydantic_main
        from pydantic._internal import _utils as utils

    try:
        # py311
        from typing_extensions import dataclass_transform
    except ImportError:  # pragma: no cover

        def dataclass_transform(*args, **kwargs):
            return lambda a: a


NULL = object()
ALLOW_PROPERTY_SETTERS = "allow_property_setters"
FIELD_DEPENDENCIES = "field_dependencies"
GUESS_PROPERTY_DEPENDENCIES = "guess_property_dependencies"
REEMISSION = "reemission"


@contextmanager
def no_class_attributes() -> Iterator[None]:  # pragma: no cover
    """Context in which pydantic_main.ClassAttribute just passes value 2.

    Due to a very annoying decision by PySide2, all class ``__signature__``
    attributes may only be assigned **once**.  (This seems to be regardless of
    whether the class has anything to do with PySide2 or not).  Furthermore,
    the PySide2 ``__signature__`` attribute seems to break the python
    descriptor protocol, which means that class attributes that have a
    ``__get__`` method will not be able to successfully retrieve their value
    (instead, the descriptor object itself will be accessed).

    This plays terribly with Pydantic, which assigns a ``ClassAttribute``
    object to the value of ``cls.__signature__`` in ``ModelMetaclass.__new__``
    in order to avoid masking the call signature of object instances that have
    a ``__call__`` method (https://github.com/samuelcolvin/pydantic/pull/1466).

    So, because we only get to set the ``__signature__`` once, this context
    manager basically "opts-out" of pydantic's ``ClassAttribute`` strategy,
    thereby directly setting the ``cls.__signature__`` to an instance of
    ``inspect.Signature``.

    For additional context, see:
    - https://github.com/napari/napari/issues/2264
    - https://github.com/napari/napari/pull/2265
    - https://bugreports.qt.io/browse/PYSIDE-1004
    - https://codereview.qt-project.org/c/pyside/pyside-setup/+/261411
    """
    if "PySide2" not in sys.modules:
        yield
        return

    # monkey patch the pydantic ClassAttribute object
    # the second argument to ClassAttribute is the inspect.Signature object
    def _return2(x: str, y: "Signature") -> "Signature":
        return y

    pydantic_main.ClassAttribute = _return2  # type: ignore
    try:
        yield
    finally:
        # undo our monkey patch
        pydantic_main.ClassAttribute = utils.ClassAttribute  # type: ignore


if not PYDANTIC_V1:

    def _get_defaults(
        obj: Union[pydantic.BaseModel, type[pydantic.BaseModel]],
    ) -> dict[str, Any]:
        """Get possibly nested default values for a Model object."""
        dflt = {}
        cls = obj if isinstance(obj, type) else type(obj)
        for k, v in cls.model_fields.items():
            d = v.get_default()
            if (
                d is None
                and isinstance(v.annotation, type)
                and issubclass(v.annotation, pydantic.BaseModel)
            ):
                d = _get_defaults(v.annotation)  # pragma: no cover
            dflt[k] = d
        return dflt

    def _get_config(cls: pydantic.BaseModel) -> "ConfigDict":
        return cls.model_config

    def _get_fields(
<<<<<<< HEAD
        cls: pydantic.BaseModel,
    ) -> dict[str, pydantic.fields.FieldInfo]:
        comp_fields = {
            name: pydantic.fields.FieldInfo(annotation=f.return_type, frozen=False)
            for name, f in cls.model_computed_fields.items()
        }
        return {**cls.model_fields, **comp_fields}
=======
        cls: type[pydantic.BaseModel],
    ) -> dict[str, pydantic.fields.FieldInfo]:
        return cls.model_fields
>>>>>>> 44249c20

    def _model_dump(obj: pydantic.BaseModel) -> dict:
        return obj.model_dump()

    def _is_pydantic_descriptor_proxy(obj: Any) -> "TypeGuard[PydanticDescriptorProxy]":
        if (
            type(obj).__module__.startswith("pydantic")
            and type(obj).__name__ == "PydanticDescriptorProxy"
            and isinstance(getattr(obj, "wrapped", None), property)
        ):
            return True
        return False

else:

    @no_type_check
    def _get_defaults(obj: pydantic.BaseModel) -> dict[str, Any]:
        """Get possibly nested default values for a Model object."""
        dflt = {}
        for k, v in obj.__fields__.items():
            d = v.get_default()
            if d is None and isinstance(v.type_, pydantic_main.ModelMetaclass):
                d = _get_defaults(v.type_)  # pragma: no cover
            dflt[k] = d
        return dflt

    class GetAttrAsItem:
        def __init__(self, obj: Any) -> None:
            self._obj = obj

        def get(self, key: str, default: Any = None) -> Any:
            return getattr(self._obj, key, default)

    @no_type_check
    def _get_config(cls: type) -> "ConfigDict":
        return GetAttrAsItem(cls.__config__)

    class FieldInfo(NamedTuple):
        annotation: Union[type[Any], None]
        frozen: Union[bool, None]

    @no_type_check
    def _get_fields(cls: type) -> dict[str, FieldInfo]:
        return {
            k: FieldInfo(annotation=f.type_, frozen=not f.field_info.allow_mutation)
            for k, f in cls.__fields__.items()
        }

    def _model_dump(obj: pydantic.BaseModel) -> dict:
        return obj.dict()

    def _is_pydantic_descriptor_proxy(obj: Any) -> "TypeGuard[PydanticDescriptorProxy]":
        return False


class ComparisonDelayer:
    """Context that delays before/after comparisons until exit."""

    def __init__(self, target: "EventedModel") -> None:
        self._target = target

    def __enter__(self) -> None:
        self._target._delay_check_semaphore += 1

    def __exit__(self, *_: Any, **__: Any) -> None:
        self._target._delay_check_semaphore -= 1
        self._target._check_if_values_changed_and_emit_if_needed()


class EventedMetaclass(pydantic_main.ModelMetaclass):
    """pydantic ModelMetaclass that preps "equality checking" operations.

    A metaclass is the thing that "constructs" a class, and ``ModelMetaclass``
    is where pydantic puts a lot of it's type introspection and ``ModelField``
    creation logic.  Here, we simply tack on one more function, that builds a
    ``cls.__eq_operators__`` dict which is mapping of field name to a function
    that can be called to check equality of the value of that field with some
    other object.  (used in ``EventedModel.__eq__``)

    This happens only once, when an ``EventedModel`` class is created (and not
    when each instance of an ``EventedModel`` is instantiated).
    """

    __property_setters__: dict[str, property]

    @no_type_check
    def __new__(
        mcs: type, name: str, bases: tuple, namespace: dict, **kwargs: Any
    ) -> "EventedMetaclass":
        """Create new EventedModel class."""
        with no_class_attributes():
            cls = super().__new__(mcs, name, bases, namespace, **kwargs)

        cls.__eq_operators__ = {}
        signals = {}

        model_fields = _get_fields(cls)
        model_config = _get_config(cls)

        emission_cfg = model_config.get(REEMISSION, {})
        default_strategy: ReemissionMode = ReemissionMode.LATEST
        emission_map: Mapping[str, ReemissionMode] = {}
        if isinstance(emission_cfg, (str, ReemissionMode)):
            default_strategy = ReemissionMode.validate(emission_cfg)
        else:
            try:
                emission_map = {
                    k: ReemissionMode.validate(v) for k, v in emission_cfg.items()
                }
            except (ValueError, TypeError) as e:
                valid = ", ".join(repr(x) for x in ReemissionMode._members())
                raise ValueError(
                    f"Invalid reemission value {emission_cfg!r}. Must be a mapping "
                    f"of field names to one of {valid}."
                ) from e

        for n, f in model_fields.items():
            cls.__eq_operators__[n] = _pick_equality_operator(f.annotation)
            if not f.frozen:
                recursion = emission_map.get(n, default_strategy)
                signals[n] = Signal(f.annotation, reemission=recursion)

            # If a field type has a _json_encode method, add it to the json
            # encoders for this model.
            # NOTE: a _json_encode field must return an object that can be
            # passed to json.dumps ... but it needn't return a string.
            if PYDANTIC_V1 and hasattr(f.annotation, "_json_encode"):
                encoder = f.annotation._json_encode
                cls.__config__.json_encoders[f.annotation] = encoder
                # also add it to the base config
                # required for pydantic>=1.8.0 due to:
                # https://github.com/samuelcolvin/pydantic/pull/2064
                for base in cls.__bases__:
                    if hasattr(base, "__config__"):
                        base.__config__.json_encoders[f.annotation] = encoder

        allow_props = model_config.get(ALLOW_PROPERTY_SETTERS, False)

        # check for @_.setters defined on the class, so we can allow them
        # in EventedModel.__setattr__
        cls.__property_setters__ = {}
        if allow_props:
            # inherit property setters from base classes
            for b in reversed(cls.__bases__):
                if hasattr(b, "__property_setters__"):
                    cls.__property_setters__.update(b.__property_setters__)
            # add property setters from this class
            for key, attr in namespace.items():
                if _is_pydantic_descriptor_proxy(attr):
                    attr = attr.wrapped
                if isinstance(attr, property) and attr.fset is not None:
                    cls.__property_setters__[key] = attr
                    recursion = emission_map.get(key, default_strategy)
                    signals[key] = Signal(object, reemission=recursion)
        else:
            for b in cls.__bases__:
                with suppress(AttributeError):
                    conf = _get_config(b)
                    if conf and conf.get(ALLOW_PROPERTY_SETTERS, False):
                        raise ValueError(
                            "Cannot set 'allow_property_setters' to 'False' when base "
                            f"class {b} sets it to True"
                        )

        cls.__field_dependents__ = _get_field_dependents(
            cls, model_config, model_fields
        )
        cls.__signal_group__ = type(f"{name}SignalGroup", (SignalGroup,), signals)
        if not cls.__field_dependents__ and hasattr(cls, "_setattr_no_dependants"):
            cls._setattr_default = cls._setattr_no_dependants
        elif hasattr(cls, "_setattr_with_dependents"):
            cls._setattr_default = cls._setattr_with_dependents
        return cls


def _get_field_dependents(
    cls: "EventedMetaclass", model_config: dict, model_fields: dict
) -> dict[str, set[str]]:
    """Return mapping of field name -> dependent set of property names.

    Dependencies may be declared in the Model Config to emit an event
    for a computed property when a model field that it depends on changes
    e.g.  (@property 'c' depends on model fields 'a' and 'b')

    Examples
    --------
        class MyModel(EventedModel):
            a: int = 1
            b: int = 1

            @property
            def c(self) -> List[int]:
                return [self.a, self.b]

            @c.setter
            def c(self, val: Sequence[int]):
                self.a, self.b = val

            class Config:
                field_dependencies={'c': ['a', 'b']}
    """
    deps: dict[str, set[str]] = {}

    cfg_deps = model_config.get(FIELD_DEPENDENCIES, {})  # sourcery skip
    if not cfg_deps:
        cfg_deps = model_config.get("property_dependencies", {})
        if cfg_deps:
            warnings.warn(
                "The 'property_dependencies' configuration key is deprecated. "
                "Use 'field_dependencies' instead",
                DeprecationWarning,
                stacklevel=2,
            )

    if cfg_deps:
        if not isinstance(cfg_deps, dict):  # pragma: no cover
            raise TypeError(
                f"Config field_dependencies must be a dict, not {cfg_deps!r}"
            )
        for prop, fields in cfg_deps.items():
            if prop not in {*model_fields, *cls.__property_setters__}:
                raise ValueError(
                    "Fields with dependencies must be fields or property.setters. "
                    f"{prop!r} is not."
                )
            for field in fields:
                if field not in model_fields and not hasattr(cls, field):
                    warnings.warn(
                        f"property {prop!r} cannot depend on unrecognized attribute "
                        f"name: {field!r}",
                        stacklevel=2,
                    )
                deps.setdefault(field, set()).add(prop)
    if model_config.get(GUESS_PROPERTY_DEPENDENCIES, False):
        # if field_dependencies haven't been explicitly defined, we can glean
        # them from the property.fget code object:
        # SKIP THIS MAGIC FOR NOW?
        for prop, setter in cls.__property_setters__.items():
            if setter.fget is not None:
                for name in setter.fget.__code__.co_names:
                    if name in model_fields:
                        deps.setdefault(name, set()).add(prop)
    return deps


@dataclass_transform(kw_only_default=True, field_specifiers=(pydantic.Field,))
class EventedModel(pydantic.BaseModel, metaclass=EventedMetaclass):
    """A pydantic BaseModel that emits a signal whenever a field value is changed.

    !!! important

        This class requires `pydantic` to be installed.
        You can install directly (`pip install pydantic`) or by using the psygnal
        extra: `pip install psygnal[pydantic]`

    In addition to standard pydantic `BaseModel` properties
    (see [pydantic docs](https://pydantic-docs.helpmanual.io/usage/models/)),
    this class adds the following:

    1. gains an `events` attribute that is an instance of [`psygnal.SignalGroup`][].
       This group will have a signal for each field in the model (excluding private
       attributes and non-mutable fields).  Whenever a field in the model is mutated,
       the corresponding signal will emit with the new value (see example below).

    2. Gains support for properties and property.setters (not supported in pydantic's
       BaseModel).  Enable by adding `allow_property_setters = True` to your model
       `Config`.

    3. If you would like properties (i.e. "computed fields") to emit an event when
       one of the model fields it depends on is mutated you must set one of the
       following options in the `Config`:

        - `field_dependencies` may be a `Dict[str, List[str]]`, where the
          keys are the names of properties, and the values are a list of field names
          (strings) that the property depends on for its value
        - `guess_property_dependencies` may be set to `True` to "guess" property
          dependencies by inspecting the source code of the property getter for.

    4. If you would like to allow custom fields to provide their own json_encoders, you
       can either use the standard pydantic method of adding json_encoders to your
       model, for each field type you'd like to support:
       https://pydantic-docs.helpmanual.io/usage/exporting_models/#json_encoders
       This `EventedModel` class will additionally look for a `_json_encode` method
       on any field types in the model.  If a field type declares a `_json_encode`
       method, it will be added to the
       [`json_encoders`](https://pydantic-docs.helpmanual.io/usage/exporting_models/#json_encoders)
       dict in the model `Config`.

    Examples
    --------
    Standard EventedModel example:

    ```python
    class MyModel(EventedModel):
        x: int = 1


    m = MyModel()
    m.events.x.connect(lambda v: print(f"new value is {v}"))
    m.x = 3  # prints 'new value is 3'
    ```

    An example of using property_setters and emitting signals when a field dependency
    is mutated.

    ```python
    class MyModel(EventedModel):
        a: int = 1
        b: int = 1

        @property
        def c(self) -> List[int]:
            return [self.a, self.b]

        @c.setter
        def c(self, val: Sequence[int]) -> None:
            self.a, self.b = val

        class Config:
            allow_property_setters = True
            field_dependencies = {"c": ["a", "b"]}


    m = MyModel()
    assert m.c == [1, 1]
    m.events.c.connect(lambda v: print(f"c updated to {v}"))
    m.a = 2  # prints 'c updated to [2, 1]'
    ```

    """

    # add private attributes for event emission
    _events: ClassVar[SignalGroup] = PrivateAttr()

    # mapping of name -> property obj for methods that are property setters
    __property_setters__: ClassVar[dict[str, property]]
    # mapping of field name -> dependent set of property names
    # when field is changed, an event for dependent properties will be emitted.
    __field_dependents__: ClassVar[dict[str, set[str]]]
    __eq_operators__: ClassVar[dict[str, "EqOperator"]]
    __slots__ = {"__weakref__"}
    __signal_group__: ClassVar[type[SignalGroup]]
    _changes_queue: dict[str, Any] = PrivateAttr(default_factory=dict)
    _primary_changes: set[str] = PrivateAttr(default_factory=set)
    _delay_check_semaphore: int = PrivateAttr(0)
    _names_that_need_emission: set[str] = PrivateAttr(default_factory=set)

    if PYDANTIC_V1:

        class Config:
            # this seems to be necessary for the _json_encoders trick to work
            json_encoders: ClassVar[dict] = {"____": None}

    def __init__(_model_self_, **data: Any) -> None:
        super().__init__(**data)
        Group = _model_self_.__signal_group__
        # the type error is "cannot assign to a class variable" ...
        # but if we don't use `ClassVar`, then the `dataclass_transform` decorator
        # will add _events: SignalGroup to the __init__ signature, for *all* user models
        _model_self_._events = Group(_model_self_)  # type: ignore [misc]
        _model_self_._names_that_need_emission = set(_model_self_._events) | set(
            _model_self_.__field_dependents__
        )

    # expose the private SignalGroup publicly
    @property
    def events(self) -> SignalGroup:
        """Return the `SignalGroup` containing all events for this model."""
        return self._events

    @property
    def _defaults(self) -> dict[str, Any]:
        return _get_defaults(self)

    def __eq__(self, other: Any) -> bool:
        """Check equality with another object.

        We override the pydantic approach (which just checks
        ``self.model_dump() == other.model_dump()``) to accommodate more complicated
        types like arrays, whose truth value is often ambiguous. ``__eq_operators__``
        is constructed in ``EqualityMetaclass.__new__``
        """
        if not isinstance(other, EventedModel):
            return bool(_model_dump(self) == other)

        for f_name, _ in self.__eq_operators__.items():
            if not hasattr(self, f_name) or not hasattr(other, f_name):
                return False  # pragma: no cover
            a = getattr(self, f_name)
            b = getattr(other, f_name)
            if not _check_field_equality(type(self), f_name, a, b):
                return False
        return True

    def update(self, values: Union["EventedModel", dict], recurse: bool = True) -> None:
        """Update a model in place.

        Parameters
        ----------
        values : Union[dict, EventedModel]
            Values to update the model with. If an EventedModel is passed it is
            first converted to a dictionary. The keys of this dictionary must
            be found as attributes on the current model.
        recurse : bool
            If True, recursively update fields that are EventedModels.
            Otherwise, just update the immediate fields of this EventedModel,
            which is useful when the declared field type (e.g. ``Union``) can have
            different realized types with different fields.
        """
        if isinstance(values, pydantic.BaseModel):
            values = _model_dump(values)

        if not isinstance(values, dict):  # pragma: no cover
            raise TypeError(f"values must be a dict or BaseModel. got {type(values)}")

        with self.events._psygnal_relay.paused():  # TODO: reduce?
            for key, value in values.items():
                field = getattr(self, key)
                if isinstance(field, EventedModel) and recurse:
                    field.update(value, recurse=recurse)
                else:
                    setattr(self, key, value)

    def reset(self) -> None:
        """Reset the state of the model to default values."""
        model_config = _get_config(self)
        model_fields = _get_fields(type(self))
        for name, value in self._defaults.items():
            if isinstance(value, EventedModel):
                cast("EventedModel", getattr(self, name)).reset()
            elif not model_config.get("frozen") and not model_fields[name].frozen:
                setattr(self, name, value)

    def _check_if_values_changed_and_emit_if_needed(self) -> None:
        """
        Check if field values changed and emit events if needed.

        The advantage of moving this to the end of all the modifications is
        that comparisons will be performed only once for every potential change.
        """
        if self._delay_check_semaphore > 0 or len(self._changes_queue) == 0:
            # do not run whole machinery if there is no need
            return
        to_emit = []
        must_continue = False
        for name in self._primary_changes:
            # primary changes should contains only fields
            # that are changed directly by assignment
            old_value = self._changes_queue[name]
            new_value = getattr(self, name)

            if not _check_field_equality(type(self), name, new_value, old_value):
                if name in self._events:
                    to_emit.append((name, new_value))
                else:
                    # An attribute is changing that is not in the SignalGroup
                    # if it has field dependents, we must still continue
                    # to check the _changes_queue
                    must_continue = name in self.__field_dependents__
            self._changes_queue.pop(name)
        if not to_emit and not must_continue:
            # If no direct changes was made then we can skip whole machinery
            self._changes_queue.clear()
            self._primary_changes.clear()
            return
        for name, old_value in self._changes_queue.items():
            # check if any of dependent properties changed
            new_value = getattr(self, name)
            if not _check_field_equality(type(self), name, new_value, old_value):
                to_emit.append((name, new_value))
        self._changes_queue.clear()
        self._primary_changes.clear()

        with ComparisonDelayer(self):
            # Again delay comparison to avoid having events caused by callback functions
            for name, new_value in to_emit:
                getattr(self._events, name)(new_value)

    def __setattr__(self, name: str, value: Any) -> None:
        if (
            name == "_events"
            or not hasattr(self, "_events")  # can happen on init
            or name not in self._names_that_need_emission
        ):
            # fallback to default behavior
            return self._super_setattr_(name, value)
        # the _setattr_default method is overridden in __new__ to be one of
        # `_setattr_no_dependants` or `_setattr_with_dependents`.
        self._setattr_default(name, value)

    def _super_setattr_(self, name: str, value: Any) -> None:
        # pydantic will raise a ValueError if extra fields are not allowed
        # so we first check to see if this field has a property.setter.
        # if so, we use it instead.
        if name in self.__property_setters__:
            self.__property_setters__[name].fset(self, value)  # type: ignore[misc]
        elif name == "_events":
            # pydantic v2 prohibits shadowing class vars, on instances
            object.__setattr__(self, name, value)
        else:
            super().__setattr__(name, value)

    def _setattr_default(self, name: str, value: Any) -> None:
        """Will be overwritten by metaclass __new__.

        It will become either `_setattr_no_dependants` (if the class has no
        properties and `__field_dependents__`), or `_setattr_with_dependents` if it
        does.
        """

    def _setattr_no_dependants(self, name: str, value: Any) -> None:
        """__setattr__ behavior when the class has no properties."""
        group = self._events
        signal_instance: SignalInstance = group[name]
        if len(signal_instance) < 1:
            return self._super_setattr_(name, value)
        old_value = getattr(self, name, object())
        self._super_setattr_(name, value)
        if not _check_field_equality(type(self), name, value, old_value):
            getattr(self._events, name)(value)

    def _setattr_with_dependents(self, name: str, value: Any) -> None:
        """__setattr__ behavior when the class does properties."""
        with ComparisonDelayer(self):
            self._setattr_impl(name, value)

    def _setattr_impl(self, name: str, value: Any) -> None:
        # if there are no listeners, we can just set the value without emitting
        # so first check if there are any listeners for this field or any of its
        # dependent properties.
        # note that ALL signals will have sat least one listener simply by nature of
        # being in the `self._events` SignalGroup.
        group = self._events
        if name in group:
            signal_instance: SignalInstance = group[name]
            deps_with_callbacks = {
                dep_name
                for dep_name in self.__field_dependents__.get(name, ())
                if len(group[dep_name])
            }
            if (
                len(signal_instance) < 1  # the signal itself has no listeners
                and not deps_with_callbacks  # no dependent properties with listeners
                and not len(group._psygnal_relay)  # no listeners on the SignalGroup
            ):
                return self._super_setattr_(name, value)
        elif name in self.__field_dependents__:
            deps_with_callbacks = self.__field_dependents__[name]
        else:
            return self._super_setattr_(name, value)

        self._primary_changes.add(name)
        if name not in self._changes_queue:
            self._changes_queue[name] = getattr(self, name, object())

        for dep in deps_with_callbacks:
            if dep not in self._changes_queue:
                self._changes_queue[dep] = getattr(self, dep, object())
        self._super_setattr_(name, value)

    if PYDANTIC_V1:

        @contextmanager
        def enums_as_values(self, as_values: bool = True) -> Iterator[None]:
            """Temporarily override how enums are retrieved.

            Parameters
            ----------
            as_values : bool
                Whether enums should be shown as values (or as enum objects),
                by default `True`
            """
            before = getattr(self.Config, "use_enum_values", NULL)
            self.Config.use_enum_values = as_values  # type: ignore
            try:
                yield
            finally:
                if before is not NULL:
                    self.Config.use_enum_values = before  # type: ignore  # pragma: no cover
                else:
                    delattr(self.Config, "use_enum_values")

    else:

        @classmethod
        @contextmanager
        def enums_as_values(  # type: ignore [misc] # Incompatible redefinition
            cls, as_values: bool = True
        ) -> Iterator[None]:  # pragma: no cover
            """Temporarily override how enums are retrieved.

            Parameters
            ----------
            as_values : bool
                Whether enums should be shown as values (or as enum objects),
                by default `True`
            """
            before = cls.model_config.get("use_enum_values", NULL)
            cls.model_config["use_enum_values"] = as_values
            try:
                yield
            finally:
                if before is not NULL:  # pragma: no cover
                    cls.model_config["use_enum_values"] = cast(bool, before)
                else:
                    cls.model_config.pop("use_enum_values")<|MERGE_RESOLUTION|>--- conflicted
+++ resolved
@@ -127,19 +127,13 @@
         return cls.model_config
 
     def _get_fields(
-<<<<<<< HEAD
-        cls: pydantic.BaseModel,
+        cls: type[pydantic.BaseModel],
     ) -> dict[str, pydantic.fields.FieldInfo]:
         comp_fields = {
             name: pydantic.fields.FieldInfo(annotation=f.return_type, frozen=False)
             for name, f in cls.model_computed_fields.items()
         }
         return {**cls.model_fields, **comp_fields}
-=======
-        cls: type[pydantic.BaseModel],
-    ) -> dict[str, pydantic.fields.FieldInfo]:
-        return cls.model_fields
->>>>>>> 44249c20
 
     def _model_dump(obj: pydantic.BaseModel) -> dict:
         return obj.model_dump()
