--- conflicted
+++ resolved
@@ -129,13 +129,8 @@
   benchmarks:
     runs-on: ubuntu-latest
     steps:
-<<<<<<< HEAD
-      - uses: actions/checkout@v4
+      - uses: actions/checkout@v5
       - uses: actions/setup-python@v6
-=======
-      - uses: actions/checkout@v5
-      - uses: actions/setup-python@v5
->>>>>>> 371dc018
         with:
           python-version: "3.13"
 
